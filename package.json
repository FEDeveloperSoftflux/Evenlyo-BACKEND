{
  "name": "evenlyo-backend",
  "version": "1.0.0",
  "description": "This is the backend for the Evenlyo project.",
  "main": "index.js",
  "scripts": {
    "dev": "nodemon server.js",
    "start": "node server.js",
    "seed": "node utils/seeder.js",
    "test": "echo \"Error: no test specified\" && exit 1"
  },
  "keywords": [],
  "author": "",
  "license": "ISC",
  "dependencies": {
    "bcryptjs": "^3.0.2",
    "cookie-parser": "^1.4.7",
    "cors": "^2.8.5",
    "dotenv": "^17.2.1",
    "express": "^5.1.0",
<<<<<<< HEAD
    "i18next": "^25.3.2",
=======
    "express-async-handler": "^1.2.0",
    "express-session": "^1.17.3",
    "firebase-admin": "^13.4.0",
>>>>>>> 5fd905f1
    "i18next-fs-backend": "^2.6.0",
    "i18next-http-backend": "^3.0.2",
    "i18next-http-middleware": "^3.8.0",
    "jsonwebtoken": "^9.0.2",
    "mongoose": "^8.17.0",
<<<<<<< HEAD
    "nodemailer": "^7.0.5"
=======
    "node-fetch": "^2.7.0",
    "nodemailer": "^7.0.5",
    "passport": "^0.7.0",
    "passport-google-oauth20": "^2.0.0",
    "swagger-jsdoc": "^6.2.8",
    "swagger-ui-express": "^5.0.1"
>>>>>>> 5fd905f1
  },
  "devDependencies": {
    "axios": "^1.11.0",
    "nodemon": "^3.1.10"
  }
}<|MERGE_RESOLUTION|>--- conflicted
+++ resolved
@@ -18,28 +18,20 @@
     "cors": "^2.8.5",
     "dotenv": "^17.2.1",
     "express": "^5.1.0",
-<<<<<<< HEAD
-    "i18next": "^25.3.2",
-=======
     "express-async-handler": "^1.2.0",
     "express-session": "^1.17.3",
     "firebase-admin": "^13.4.0",
->>>>>>> 5fd905f1
     "i18next-fs-backend": "^2.6.0",
     "i18next-http-backend": "^3.0.2",
     "i18next-http-middleware": "^3.8.0",
     "jsonwebtoken": "^9.0.2",
     "mongoose": "^8.17.0",
-<<<<<<< HEAD
-    "nodemailer": "^7.0.5"
-=======
     "node-fetch": "^2.7.0",
     "nodemailer": "^7.0.5",
     "passport": "^0.7.0",
     "passport-google-oauth20": "^2.0.0",
     "swagger-jsdoc": "^6.2.8",
     "swagger-ui-express": "^5.0.1"
->>>>>>> 5fd905f1
   },
   "devDependencies": {
     "axios": "^1.11.0",
