<<<<<<< HEAD
const { sendNotification } = require('../config/firebase');
// Helper to send push notification to booking user
async function notifyBookingUser(booking, title, body) {
  if (booking && booking.userId && booking.userId.fcmToken) {
    await sendNotification(booking.userId.fcmToken, title, body);
  }
}
=======

>>>>>>> a8623640
const asyncHandler = require('express-async-handler');
const BookingRequest = require('../models/Booking');
const Listing = require('../models/Listing');
const User = require('../models/User');
const Vendor = require('../models/Vendor');

// Helper function to convert string to multilingual object
const toMultilingualText = (text) => {
  if (typeof text === 'string') {
    return {
      en: text,
      nl: text // Use same value for Dutch, can be translated later
    };
  }
  return text; // If already an object, return as-is
};

// Helper function to check listing availability for multi-day bookings
const checkAvailability = async (listingId, startDate, endDate, excludeBookingId = null) => {
  // Normalize dates to start of day for accurate comparison
  const checkStart = new Date(startDate);
  checkStart.setHours(0, 0, 0, 0);
  
  const checkEnd = new Date(endDate);
  checkEnd.setHours(23, 59, 59, 999);
  
  // Build query to check for overlapping bookings
  const query = {
    listingId,
    status: { $nin: ['rejected', 'cancelled'] },
    $or: [
      {
        // Booking starts before our period ends and ends after our period starts
        'details.startDate': { $lte: checkEnd },
        'details.endDate': { $gte: checkStart }
      }
    ]
  };

  // Exclude current booking if specified (when checking during acceptance)
  if (excludeBookingId) {
    query._id = { $ne: excludeBookingId };
  }
  
  // Check for overlapping bookings that are not rejected or cancelled
  const overlappingBookings = await BookingRequest.find(query)
    .select('details.startDate details.endDate status trackingId');

  // If any overlapping bookings found, list them for debugging
  if (overlappingBookings.length > 0) {
    console.log('Conflicting bookings found for listing', listingId + ':');
    overlappingBookings.forEach(booking => {
      console.log(`- Booking ${booking.trackingId}: ${booking.details.startDate} to ${booking.details.endDate} (${booking.status})`);
    });
    console.log(`Checking availability for: ${checkStart} to ${checkEnd}${excludeBookingId ? ` (excluding ${excludeBookingId})` : ''}`);
  }

  return overlappingBookings.length === 0;
};

// Helper function to get detailed availability information
const getAvailabilityDetails = async (listingId, startDate, endDate, excludeBookingId = null) => {
  const isAvailable = await checkAvailability(listingId, startDate, endDate, excludeBookingId);
  
  if (!isAvailable) {
    // Get conflicting bookings for detailed response
    const query = {
      listingId,
      status: { $nin: ['rejected', 'cancelled'] },
      $or: [
        {
          'details.startDate': { $lte: new Date(endDate) },
          'details.endDate': { $gte: new Date(startDate) }
        }
      ]
    };

    if (excludeBookingId) {
      query._id = { $ne: excludeBookingId };
    }

    const conflictingBookings = await BookingRequest.find(query)
      .select('details.startDate details.endDate status trackingId')
      .lean();

    return {
      isAvailable: false,
      conflictingBookings: conflictingBookings.map(booking => ({
        trackingId: booking.trackingId,
        startDate: booking.details.startDate,
        endDate: booking.details.endDate,
        status: booking.status
      }))
    };
  }

  return { isAvailable: true, conflictingBookings: [] };
};

// @desc    Create a booking request
// @route   POST /api/booking/request
// @access  Private (User)
const createBookingRequest = asyncHandler(async (req, res) => {
  const {
    listingId,
    vendorId,
    details: {
      startDate,
      endDate,
      startTime,
      endTime,
      eventLocation,
      eventType,
      guestCount,
      specialRequests,
      contactPreference
    }
  } = req.body;

  // Calculate duration and multi-day details early to determine validation
  const startDateObj = new Date(startDate);
  const endDateObj = new Date(endDate);
  const diffTime = Math.abs(endDateObj - startDateObj);
  const diffDays = Math.ceil(diffTime / (1000 * 60 * 60 * 24)) + 1; // Include both start and end dates
  const isMultiDay = diffDays > 1;

  // Validate required fields
  if (!listingId || !vendorId || !startDate || !endDate || !eventLocation) {
    return res.status(400).json({
      success: false,
      message: 'Missing required fields'
    });
  }
  if (!isMultiDay && (!startTime || !endTime)) {
    return res.status(400).json({
      success: false,
      message: 'Start time and end time are required for single-day bookings.'
    });
  }

  // Check if listing exists and is active
  const listing = await Listing.findOne({
    _id: listingId,
    isActive: true,
    status: 'active'
  }).populate('vendor');

  if (!listing) {
    return res.status(404).json({
      success: false,
      message: 'Listing not found or not available'
    });
  }

  // Verify vendor matches
  if (listing.vendor._id.toString() !== vendorId) {
    return res.status(400).json({
      success: false,
      message: 'Vendor mismatch'
    });
  }

  // Check availability for all days in the range
  const isAvailable = await checkAvailability(listingId, new Date(startDate), new Date(endDate));
  if (!isAvailable) {
    return res.status(409).json({
      success: false,
      message: 'Selected dates are not available. Some days may already be booked.'
    });
  }

  // Calculate hours per day (only for single-day)
  let dailyHours = 0;
  let totalHours = 0;
  if (!isMultiDay) {
    const calculateHours = (startTime, endTime) => {
      const startTimeObj = new Date(`2000-01-01 ${startTime}`);
      const endTimeObj = new Date(`2000-01-01 ${endTime}`);
      let diffHours = (endTimeObj - startTimeObj) / (1000 * 60 * 60);
      if (diffHours < 0) diffHours += 24; // Handle overnight
      return Math.max(diffHours, 0);
    };
    dailyHours = calculateHours(startTime, endTime);
    totalHours = dailyHours;
  } else {
    dailyHours = 0;
    totalHours = 0;
  }

  // Enhanced pricing calculation for multi-day bookings
  let bookingPrice = 0;
  
  if (listing.pricing.type === 'daily' && listing.pricing.perDay) {
    bookingPrice = listing.pricing.perDay * diffDays;
  } else if (listing.pricing.type === 'hourly' && listing.pricing.perHour) {
    bookingPrice = listing.pricing.perHour * totalHours;
  } else if (listing.pricing.type === 'per_event' && listing.pricing.perEvent) {
    // For multi-day events, might need special handling
    bookingPrice = listing.pricing.perEvent * (isMultiDay ? diffDays : 1);
  }
  
  // Apply multi-day discounts if configured
  if (isMultiDay && listing.pricing.multiDayDiscount) {
    const discountPercent = listing.pricing.multiDayDiscount.percent || 0;
    const minDays = listing.pricing.multiDayDiscount.minDays || 2;
    
    if (diffDays >= minDays) {
      const discount = (bookingPrice * discountPercent) / 100;
      bookingPrice = bookingPrice - discount;
    }
  }

  // Transform eventType and specialRequests to multilingual format if they are strings
  let processedEventType = eventType;
  let processedSpecialRequests = specialRequests;

  // If eventType is a string, convert to multilingual object
  if (typeof eventType === 'string') {
    processedEventType = {
      en: eventType,
      nl: eventType // Use same value for Dutch, can be translated later
    };
  }

  // If specialRequests is a string, convert to multilingual object
  if (typeof specialRequests === 'string') {
    processedSpecialRequests = {
      en: specialRequests,
      nl: specialRequests // Use same value for Dutch, can be translated later
    };
  }

  // Create booking request with multi-day support
  const bookingRequest = new BookingRequest({
    userId: req.user.id,
    vendorId,
    listingId,
    details: {
      startDate,
      endDate,
      ...(isMultiDay ? {} : { startTime, endTime }),
      duration: {
        hours: dailyHours,
        days: diffDays,
        totalHours: totalHours,
        isMultiDay: isMultiDay
      },
      eventLocation,
      eventType: processedEventType,
      guestCount,
      specialRequests: processedSpecialRequests,
      contactPreference: contactPreference || 'email'
    },
    pricing: {
      bookingPrice,
      securityPrice: listing.pricing.securityFee || 0,
      totalPrice: bookingPrice + (listing.pricing.securityFee || 0),
      ...(isMultiDay && {
        dailyRate: Math.round(bookingPrice / diffDays),
        multiDayDiscount: listing.pricing.multiDayDiscount || null
      })
    }
  });

  await bookingRequest.save();

  // Populate the response
  await bookingRequest.populate([
    { path: 'userId', select: 'firstName lastName email contactNumber' },
    { path: 'vendorId', select: 'businessName businessEmail businessPhone' },
    { path: 'listingId', select: 'title featuredImage pricing' }
  ]);

  res.status(201).json({
    success: true,
    message: 'Booking request created successfully',
    data: {
      bookingRequest
    }
  });
});

// @desc    Get pending bookings for vendor
// @route   GET /api/booking/pending
// @access  Private (Vendor)
const getPendingBookings = asyncHandler(async (req, res) => {
  // Get vendor profile
  const vendor = await Vendor.findOne({ userId: req.user.id });
  if (!vendor) {
    return res.status(404).json({
      success: false,
      message: 'Vendor profile not found'
    });
  }

  const pendingBookings = await BookingRequest.find({
    vendorId: vendor._id,
    status: 'pending'
  })
  .populate('userId', 'firstName lastName email contactNumber')
  .populate('listingId', 'title featuredImage pricing')
  .sort({ createdAt: -1 });

  res.json({
    success: true,
    data: {
      bookings: pendingBookings,
      count: pendingBookings.length
    }
  });
});

// @desc    Accept booking request
// @route   POST /api/booking/:id/accept
// @access  Private (Vendor)
const acceptBooking = asyncHandler(async (req, res) => {
  const { id } = req.params;

  // Get vendor profile
  const vendor = await Vendor.findOne({ userId: req.user.id });
  if (!vendor) {
    return res.status(404).json({
      success: false,
      message: 'Vendor profile not found'
    });
  }

  const booking = await BookingRequest.findOne({
    _id: id,
    vendorId: vendor._id,
    status: 'pending'
  });

  if (!booking) {
    return res.status(404).json({
      success: false,
      message: 'Booking request not found or already processed'
    });
  }

  // Double-check availability before accepting (exclude current booking from check)
  const availabilityResult = await getAvailabilityDetails(
    booking.listingId,
    booking.details.startDate,
    booking.details.endDate,
    booking._id // Exclude the current booking from conflict check
  );

  if (!availabilityResult.isAvailable) {
    console.log(`Booking acceptance failed for booking ${id}: conflicting bookings found for listing ${booking.listingId}`);
    return res.status(409).json({
      success: false,
      message: 'Booking is no longer available due to conflicting bookings',
      details: 'Another booking has been accepted for overlapping dates. Please check the booking calendar and try a different time slot.',
      conflictingBookings: availabilityResult.conflictingBookings
    });
  }

  console.log(`Accepting booking ${id} for vendor ${vendor._id}`);
  booking.status = 'accepted';
  await booking.save();

  await booking.populate([
    { path: 'userId', select: 'firstName lastName email contactNumber fcmToken' },
    { path: 'listingId', select: 'title featuredImage pricing' }
  ]);

  // Send push notification
  await notifyBookingUser(booking, 'Booking Accepted', 'Your booking has been accepted.');

  res.json({
    success: true,
    message: 'Booking request accepted successfully',
    data: {
      booking
    }
  });
});

// @desc    Reject booking request
// @route   POST /api/booking/:id/reject
// @access  Private (Vendor)
const rejectBooking = asyncHandler(async (req, res) => {
  const { id } = req.params;
  const { rejectionReason } = req.body;

  // Get vendor profile
  const vendor = await Vendor.findOne({ userId: req.user.id });
  if (!vendor) {
    return res.status(404).json({
      success: false,
      message: 'Vendor profile not found'
    });
  }

  const booking = await BookingRequest.findOne({
    _id: id,
    vendorId: vendor._id,
    status: 'pending'
  });

  if (!booking) {
    return res.status(404).json({
      success: false,
      message: 'Booking request not found or already processed'
    });
  }

  booking.status = 'rejected';
  booking.rejectionReason = rejectionReason || 'No reason provided';
  await booking.save();

  await booking.populate([
    { path: 'userId', select: 'firstName lastName email contactNumber fcmToken' },
    { path: 'listingId', select: 'title featuredImage pricing' }
  ]);

  // Send push notification
  await notifyBookingUser(booking, 'Booking Rejected', 'Your booking request was rejected.');

  res.json({
    success: true,
    message: 'Booking request rejected',
    data: {
      booking
    }
  });
});

// @desc    Get accepted bookings for user (before payment)
// @route   GET /api/booking/accepted
// @access  Private (User)
const getAcceptedBookings = asyncHandler(async (req, res) => {
  const acceptedBookings = await BookingRequest.find({
    userId: req.user.id,
    status: 'accepted'
  })
  .populate('vendorId', 'businessName businessEmail businessPhone')
  .populate('listingId', 'title featuredImage pricing')
  .sort({ createdAt: -1 });

  res.json({
    success: true,
    data: {
      bookings: acceptedBookings,
      count: acceptedBookings.length
    }
  });
});

// @desc    Mark booking as paid
// @route   POST /api/booking/:id/pay
// @access  Private (User)
const markBookingAsPaid = asyncHandler(async (req, res) => {
  const { id } = req.params;
  const { paymentMethod, transactionId } = req.body;

  const booking = await BookingRequest.findOne({
    _id: id,
    userId: req.user.id,
    status: 'accepted'
  });

  if (!booking) {
    return res.status(404).json({
      success: false,
      message: 'Booking not found or not in accepted status'
    });
  }

  booking.status = 'paid';
  booking.paymentStatus = 'paid';
  booking.paymentMethod = paymentMethod || 'stripe';
  
  if (transactionId) {
    booking.transactionId = transactionId;
  }

  await booking.save();


  await booking.populate([
    { path: 'userId', select: 'firstName lastName email contactNumber fcmToken' },
    { path: 'vendorId', select: 'businessName businessEmail businessPhone' },
    { path: 'listingId', select: 'title featuredImage pricing' }
  ]);

  // Send push notification
  await notifyBookingUser(booking, 'Payment Received', 'Your booking payment was received.');

  res.json({
    success: true,
    message: 'Payment confirmed successfully',
    data: {
      booking
    }
  });
});

// @desc    Get user's booking history
// @route   GET /api/booking/history
// @access  Private (User)
const getBookingHistory = asyncHandler(async (req, res) => {
  const { status, page = 1, limit = 10 } = req.query;
  
  const filter = { userId: req.user.id };
  if (status) {
    filter.status = status;
  }

  const bookings = await BookingRequest.find(filter)
    .populate('vendorId', 'businessName businessEmail businessPhone')
    .populate('listingId', 'title featuredImage pricing')
    .sort({ createdAt: -1 })
    .limit(limit * 1)
    .skip((page - 1) * limit);

  const total = await BookingRequest.countDocuments(filter);

  // Format bookings with action buttons based on status
  const formattedBookings = bookings.map(booking => {
    const bookingData = {
      _id: booking._id,
      trackingId: booking.trackingId,
      bookingDateTime: {
        start: booking.details.startDate,
        end: booking.details.endDate,
        startTime: booking.details.startTime,
        endTime: booking.details.endTime
      },
      totalPrice: booking.pricing.totalPrice,
      status: booking.status,
      vendor: booking.vendorId,
      listing: booking.listingId,
      createdAt: booking.createdAt,
      statusHistory: booking.statusHistory,
      // Action buttons based on status for client
      actionButtons: getClientActionButtons(booking.status),
      // Additional details
      eventLocation: booking.details.eventLocation,
      guestCount: booking.details.guestCount,
      specialRequests: booking.details.specialRequests,
      paymentStatus: booking.paymentStatus,
      rejectionReason: booking.rejectionReason,
      claimDetails: booking.claimDetails
    };

    return bookingData;
  });

  res.json({
    success: true,
    data: {
      bookings: formattedBookings,
      pagination: {
        current: page,
        pages: Math.ceil(total / limit),
        total
      }
    }
  });
});

// Helper function to get action buttons for clients based on status
const getClientActionButtons = (status) => {
  const buttons = [];
  
  switch (status) {
    case 'pending':
      buttons.push({
        action: 'cancel',
        label: 'Cancel Request',
        color: 'red',
        type: 'danger'
      });
      break;
      
    case 'accepted':
      buttons.push(
        {
          action: 'pay',
          label: 'Make Payment',
          color: 'purple',
          type: 'primary'
        },
        {
          action: 'cancel',
          label: 'Cancel',
          color: 'red',
          type: 'danger'
        }
      );
      break;
      
    case 'paid':
      buttons.push({
        action: 'view_details',
        label: 'View Details',
        color: 'blue',
        type: 'info'
      });
      break;
      
    case 'on the way':
      buttons.push({
        action: 'track',
        label: 'Track Delivery',
        color: 'orange',
        type: 'info'
      });
      break;
      
    case 'received':
      buttons.push(
        {
          action: 'mark_complete',
          label: 'Mark Complete',
          color: 'green',
          type: 'success'
        },
        {
          action: 'claim',
          label: 'Report Issue',
          color: 'orange',
          type: 'warning'
        }
      );
      break;
      
    case 'picked up':
      buttons.push(
        {
          action: 'mark_complete',
          label: 'Mark Complete',
          color: 'green',
          type: 'success'
        },
        {
          action: 'claim',
          label: 'Report Issue',
          color: 'orange',
          type: 'warning'
        }
      );
      break;
      
    case 'completed':
      buttons.push(
        {
          action: 'view_invoice',
          label: 'View Invoice',
          color: 'blue',
          type: 'info'
        },
        {
          action: 'leave_review',
          label: 'Leave Review',
          color: 'purple',
          type: 'secondary'
        }
      );
      break;
      
    case 'claim':
      buttons.push({
        action: 'view_claim',
        label: 'View Claim Status',
        color: 'orange',
        type: 'warning'
      });
      break;
      
    case 'rejected':
      buttons.push({
        action: 'view_reason',
        label: 'View Rejection Reason',
        color: 'red',
        type: 'danger'
      });
      break;
      
    default:
      break;
  }
  
  return buttons;
};

// @desc    Get vendor's booking history
// @route   GET /api/booking/vendor-history
// @access  Private (Vendor)
const getVendorBookingHistory = asyncHandler(async (req, res) => {
  const { status, page = 1, limit = 10 } = req.query;
  
  // Get vendor profile
  const vendor = await Vendor.findOne({ userId: req.user.id });
  if (!vendor) {
    return res.status(404).json({
      success: false,
      message: 'Vendor profile not found'
    });
  }

  const filter = { vendorId: vendor._id };
  if (status) {
    filter.status = status;
  }

  const bookings = await BookingRequest.find(filter)
    .populate('userId', 'firstName lastName email contactNumber')
    .populate('listingId', 'title featuredImage pricing')
    .sort({ createdAt: -1 })
    .limit(limit * 1)
    .skip((page - 1) * limit);

  const total = await BookingRequest.countDocuments(filter);

  // Format bookings with action buttons based on status for vendor
  const formattedBookings = bookings.map(booking => {
    const bookingData = {
      _id: booking._id,
      trackingId: booking.trackingId,
      bookingDateTime: {
        start: booking.details.startDate,
        end: booking.details.endDate,
        startTime: booking.details.startTime,
        endTime: booking.details.endTime
      },
      totalPrice: booking.pricing.totalPrice,
      status: booking.status,
      client: booking.userId,
      listing: booking.listingId,
      createdAt: booking.createdAt,
      statusHistory: booking.statusHistory,
      // Action buttons based on status for vendor
      actionButtons: getVendorActionButtons(booking.status),
      // Additional details
      eventLocation: booking.details.eventLocation,
      guestCount: booking.details.guestCount,
      specialRequests: booking.details.specialRequests,
      paymentStatus: booking.paymentStatus,
      rejectionReason: booking.rejectionReason,
      claimDetails: booking.claimDetails
    };

    return bookingData;
  });

  res.json({
    success: true,
    data: {
      bookings: formattedBookings,
      pagination: {
        current: page,
        pages: Math.ceil(total / limit),
        total
      }
    }
  });
});

// Helper function to get action buttons for vendors based on status
const getVendorActionButtons = (status) => {
  const buttons = [];
  
  switch (status) {
    case 'pending':
      buttons.push(
        {
          action: 'accept',
          label: 'Accept',
          color: 'green',
          type: 'success'
        },
        {
          action: 'reject',
          label: 'Reject',
          color: 'red',
          type: 'danger'
        }
      );
      break;
      
    case 'accepted':
      buttons.push({
        action: 'view_details',
        label: 'View Details',
        color: 'blue',
        type: 'info'
      });
      break;
      
    case 'paid':
      buttons.push(
        {
          action: 'mark_on_the_way',
          label: 'Mark On The Way',
          color: 'brown',
          type: 'warning'
        },
        {
          action: 'view_details',
          label: 'View Details',
          color: 'blue',
          type: 'info'
        }
      );
      break;
      
    case 'on_the_way':
      buttons.push({
        action: 'view_delivery_status',
        label: 'View Delivery Status',
        color: 'brown',
        type: 'info'
      });
      break;
      
    case 'received':
      buttons.push({
        action: 'mark_picked_up',
        label: 'Mark Picked Up',
        color: 'darkblue',
        type: 'primary'
      });
      break;
      
    case 'picked_up':
      buttons.push({
        action: 'view_status',
        label: 'View Status',
        color: 'blue',
        type: 'info'
      });
      break;
      
    case 'completed':
      buttons.push(
        {
          action: 'view_invoice',
          label: 'View Invoice',
          color: 'blue',
          type: 'info'
        },
        {
          action: 'view_review',
          label: 'View Review',
          color: 'purple',
          type: 'secondary'
        }
      );
      break;
      
    case 'claim':
      buttons.push({
        action: 'view_claim',
        label: 'View Claim Details',
        color: 'orange',
        type: 'warning'
      });
      break;
      
    case 'rejected':
      buttons.push({
        action: 'view_details',
        label: 'View Details',
        color: 'gray',
        type: 'secondary'
      });
      break;
      
    default:
      break;
  }
  
  return buttons;
};

// @desc    Mark booking as on the way (Vendor action)
// @route   POST /api/booking/:id/mark-on-the-way
// @access  Private (Vendor)
const markBookingOnTheWay = asyncHandler(async (req, res) => {
  const { driverInfo } = req.body;
  
  // Get vendor profile
  const vendor = await Vendor.findOne({ userId: req.user.id });
  if (!vendor) {
    return res.status(404).json({
      success: false,
      message: 'Vendor profile not found'
    });
  }

  const booking = await BookingRequest.findOne({
    _id: req.params.id,
    vendorId: vendor._id,
    status: 'paid'
  });

  if (!booking) {
    return res.status(404).json({
      success: false,
      message: 'Booking not found or not eligible for this action'
    });
  }

  booking.status = 'on_the_way';
  if (driverInfo) {
    booking.deliveryDetails.driverInfo = driverInfo;
  }
  booking.deliveryDetails.pickupTime = new Date();

  await booking.save();

  await booking.populate([
    { path: 'userId', select: 'fcmToken' }
  ]);
  await notifyBookingUser(booking, 'On The Way', 'Your booking is on the way.');

  res.json({
    success: true,
    message: 'Booking marked as on the way',
    data: { booking }
  });
});

// @desc    Mark booking as received (Client action)
// @route   POST /api/booking/:id/mark-received
// @access  Private (Client)
const markBookingReceived = asyncHandler(async (req, res) => {
  const booking = await BookingRequest.findOne({
    _id: req.params.id,
    userId: req.user.id,
    status: 'on_the_way'
  });

  if (!booking) {
    return res.status(404).json({
      success: false,
      message: 'Booking not found or not eligible for this action'
    });
  }

  booking.status = 'received';
  booking.deliveryDetails.deliveryTime = new Date();
  await booking.save();

  await booking.populate([
    { path: 'userId', select: 'fcmToken' }
  ]);
  await notifyBookingUser(booking, 'Booking Received', 'Your booking has been received.');

  res.json({
    success: true,
    message: 'Booking marked as received',
    data: { booking }
  });
});

// @desc    Mark booking as picked up (Vendor action)
// @route   POST /api/booking/:id/mark-picked-up
// @access  Private (Vendor)
const markBookingPickedUp = asyncHandler(async (req, res) => {
  const { verificationNotes } = req.body;
  
  // Get vendor profile
  const vendor = await Vendor.findOne({ userId: req.user.id });
  if (!vendor) {
    return res.status(404).json({
      success: false,
      message: 'Vendor profile not found'
    });
  }

  const booking = await BookingRequest.findOne({
    _id: req.params.id,
    vendorId: vendor._id,
    status: 'received'
  });

  if (!booking) {
    return res.status(404).json({
      success: false,
      message: 'Booking not found or not eligible for this action'
    });
  }

  booking.status = 'picked_up';
  booking.deliveryDetails.returnTime = new Date();
  if (verificationNotes) {
    booking.feedback.vendorFeedback = toMultilingualText(verificationNotes);
  }

  await booking.save();

  await booking.populate([
    { path: 'userId', select: 'fcmToken' }
  ]);
  await notifyBookingUser(booking, 'Picked Up', 'Your booking has been picked up.');

  res.json({
    success: true,
    message: 'Booking marked as picked up',
    data: { booking }
  });
});

// @desc    Mark booking as complete (Client action)
// @route   POST /api/booking/:id/mark-complete
// @access  Private (Client)
const markBookingComplete = asyncHandler(async (req, res) => {
  const { review, rating } = req.body;
  
  const booking = await BookingRequest.findOne({
    _id: req.params.id,
    userId: req.user.id,
    status: { $in: ['received', 'picked_up'] }
  });

  if (!booking) {
    return res.status(404).json({
      success: false,
      message: 'Booking not found or not eligible for this action'
    });
  }

  booking.status = 'completed';
  if (review) {
    booking.feedback.clientFeedback = toMultilingualText(review);
  }

  await booking.save();

  await booking.populate([
    { path: 'userId', select: 'fcmToken' }
  ]);
  await notifyBookingUser(booking, 'Booking Completed', 'Your booking is now complete.');

  res.json({
    success: true,
    message: 'Booking marked as complete',
    data: { booking }
  });
});

// @desc    Create a claim (Client action)
// @route   POST /api/booking/:id/claim
// @access  Private (Client)
const createClaim = asyncHandler(async (req, res) => {
  const { reason, claimType } = req.body;

  if (!reason || !reason.en) {
    return res.status(400).json({
      success: false,
      message: 'Claim reason is required'
    });
  }

  if (!claimType) {
    return res.status(400).json({
      success: false,
      message: 'Claim type is required'
    });
  }

  const booking = await BookingRequest.findOne({
    _id: req.params.id,
    userId: req.user.id,
    status: { $in: ['received', 'picked_up', 'completed'] }
  });

  if (!booking) {
    return res.status(404).json({
      success: false,
      message: 'Booking not found or not eligible for claim'
    });
  }

  booking.status = 'claim';
  booking.claimDetails = {
    reason: reason,
    claimType: claimType,
    claimedBy: 'client',
    claimedAt: new Date(),
    status: 'pending'
  };

  await booking.save();

  // TODO: Send email notification to admin about the claim

  res.json({
    success: true,
    message: 'Claim created successfully. Admin will review and contact you.',
    data: { booking }
  });
});

// @desc    Cancel a booking (Client action, only within 30 min)
// @route   POST /api/booking/:id/cancel
// @access  Private (Client)
const cancelBooking = asyncHandler(async (req, res) => {
  const booking = await BookingRequest.findOne({
    _id: req.params.id,
    userId: req.user.id,
    status: { $in: ['pending', 'accepted', 'paid'] }
  });

  if (!booking) {
    return res.status(404).json({
      success: false,
      message: 'Booking not found or not eligible for cancellation.'
    });
  }

  // Check if within 30 minutes of creation
  const now = new Date();
  const createdAt = new Date(booking.createdAt);
  const diffMinutes = (now - createdAt) / (1000 * 60);
  if (diffMinutes > 30) {
    return res.status(400).json({
      success: false,
      message: 'Cancellation period expired. You can only cancel within 30 minutes of booking.'
    });
  }

  booking.status = 'cancelled';
  booking.statusHistory.push({
    status: 'cancelled',
    updatedBy: {
      userId: req.user.id,
      userType: 'client',
      name: req.user.firstName + ' ' + req.user.lastName
    },
    notes: {
      en: 'Booking cancelled by client',
      nl: 'Boeking geannuleerd door klant'
    }
  });
  await booking.save();

  // TODO: Send notification to vendor/admin if needed

  res.json({
    success: true,
    message: 'Booking cancelled successfully.',
    data: { booking }
  });
});
// @desc    Get booking details
// @route   GET /api/booking/:id
// @access  Private (User/Vendor)
const getBookingDetails = asyncHandler(async (req, res) => {
  const booking = await BookingRequest.findById(req.params.id)
    .populate('userId', 'firstName lastName email contactNumber')
    .populate('vendorId', 'businessName businessEmail businessPhone')
    .populate('listingId', 'title featuredImage pricing description');

  if (!booking) {
    return res.status(404).json({
      success: false,
      message: 'Booking not found'
    });
  }

  // Check if user has access to this booking
  const vendor = await Vendor.findOne({ userId: req.user.id });
  const hasAccess = booking.userId._id.toString() === req.user.id || 
                   (vendor && booking.vendorId._id.toString() === vendor._id.toString());

  if (!hasAccess) {
    return res.status(403).json({
      success: false,
      message: 'Access denied'
    });
  }

  // Determine user type and get appropriate action buttons
  const isVendor = vendor && booking.vendorId._id.toString() === vendor._id.toString();
  const actionButtons = isVendor ? getVendorActionButtons(booking.status) : getClientActionButtons(booking.status);

  const bookingData = {
    _id: booking._id,
    trackingId: booking.trackingId,
    bookingDateTime: {
      start: booking.details.startDate,
      end: booking.details.endDate,
      startTime: booking.details.startTime,
      endTime: booking.details.endTime
    },
    totalPrice: booking.pricing.totalPrice,
    status: booking.status,
    client: booking.userId,
    vendor: booking.vendorId,
    listing: booking.listingId,
    createdAt: booking.createdAt,
    statusHistory: booking.statusHistory,
    actionButtons: actionButtons,
    eventLocation: booking.details.eventLocation,
    guestCount: booking.details.guestCount,
    specialRequests: booking.details.specialRequests,
    paymentStatus: booking.paymentStatus,
    rejectionReason: booking.rejectionReason,
    claimDetails: booking.claimDetails,
    deliveryDetails: booking.deliveryDetails,
    feedback: booking.feedback
  };

  res.json({
    success: true,
    data: { booking: bookingData }
  });
});

module.exports = {
  createBookingRequest,
  getPendingBookings,
  acceptBooking,
  rejectBooking,
  getAcceptedBookings,
  markBookingAsPaid,
  getBookingHistory,
  getVendorBookingHistory,
  markBookingOnTheWay,
  markBookingReceived,
  markBookingPickedUp,
  markBookingComplete,
  createClaim,
  getBookingDetails,
  cancelBooking
};<|MERGE_RESOLUTION|>--- conflicted
+++ resolved
@@ -1,4 +1,4 @@
-<<<<<<< HEAD
+
 const { sendNotification } = require('../config/firebase');
 // Helper to send push notification to booking user
 async function notifyBookingUser(booking, title, body) {
@@ -6,9 +6,6 @@
     await sendNotification(booking.userId.fcmToken, title, body);
   }
 }
-=======
-
->>>>>>> a8623640
 const asyncHandler = require('express-async-handler');
 const BookingRequest = require('../models/Booking');
 const Listing = require('../models/Listing');
