--- conflicted
+++ resolved
@@ -48,52 +48,56 @@
 
 // GET /api/vendor/listings/overview
 const getVendorListingsOverview = async (req, res) => {
-<<<<<<< HEAD
-	try {
-		const vendorId = req.vendor?._id || req.user?._id || req.user?.vendorId || req.user?.id;
-
-		if (!vendorId) {
-			return res.status(400).json({
-				success: false,
-				message: 'Vendor not found in request.'
-			});
-		}
-
-		// Get all listings for this vendor
-		const listings = await Listing.find({ vendor: vendorId })
-			.populate('category', 'name')
-			.populate('subCategory', 'name');
-
-		// Stats: unique main categories and subcategories
-		const mainCategorySet = new Set();
-		const subCategorySet = new Set();
-		listings.forEach(listing => {
-			console.log(listing, "listinglistinglistinglisting");
-
-			if (listing.category) mainCategorySet.add(listing.category._id.toString());
-			if (listing.subCategory) subCategorySet.add(listing.subCategory._id.toString());
-		});
-
-		// Total number of listings
-		const totalListings = listings.length;
-
-		// Most booked listings (for bar chart)
-		const bookings = await Booking.aggregate([
-			{ $match: { vendorId: vendorId } },
-			{ $group: { _id: '$listingId', count: { $sum: 1 } } },
-			{ $sort: { count: -1 } }
-		]);
-
-		// Map booking counts to listingId
-		const bookingCountMap = {};
-		bookings.forEach(b => { bookingCountMap[b._id?.toString()] = b.count; });
-
-		// listingOverview: all listings with their booking count
-		const listingOverview = listings.map(listing => ({
-			listingId: listing._id,
-			title: listing.title?.en || listing.title,
-			bookedCount: bookingCountMap[listing._id.toString()] || 0
-		}));
+  try {
+    const vendorId =
+      req.vendor?._id || req.user?._id || req.user?.vendorId || req.user?.id;
+
+    if (!vendorId) {
+      return res.status(400).json({
+        success: false,
+        message: "Vendor not found in request.",
+      });
+    }
+
+    // Get all listings for this vendor
+    const listings = await Listing.find({ vendor: vendorId })
+      .populate("category", "name")
+      .populate("subCategory", "name");
+
+    // Stats: unique main categories and subcategories
+    const mainCategorySet = new Set();
+    const subCategorySet = new Set();
+    listings.forEach((listing) => {
+      console.log(listing, "listinglistinglistinglisting");
+
+      if (listing.category)
+        mainCategorySet.add(listing.category._id.toString());
+      if (listing.subCategory)
+        subCategorySet.add(listing.subCategory._id.toString());
+    });
+
+    // Total number of listings
+    const totalListings = listings.length;
+
+    // Most booked listings (for bar chart)
+    const bookings = await Booking.aggregate([
+      { $match: { vendorId: vendorId } },
+      { $group: { _id: "$listingId", count: { $sum: 1 } } },
+      { $sort: { count: -1 } },
+    ]);
+
+    // Map booking counts to listingId
+    const bookingCountMap = {};
+    bookings.forEach((b) => {
+      bookingCountMap[b._id?.toString()] = b.count;
+    });
+
+    // listingOverview: all listings with their booking count
+    const listingOverview = listings.map((listing) => ({
+      listingId: listing._id,
+      title: listing.title?.en || listing.title,
+      bookedCount: bookingCountMap[listing._id.toString()] || 0,
+    }));
 
 		// listingTable: all listings with required details
 		// console.log(listings,"listingslistingslistings");
@@ -128,93 +132,6 @@
 		console.error('Vendor listing overview error:', err);
 		res.status(500).json({ success: false, message: 'Server error', error: err.message });
 	}
-=======
-  try {
-    const vendorId =
-      req.vendor?._id || req.user?._id || req.user?.vendorId || req.user?.id;
-
-    if (!vendorId) {
-      return res.status(400).json({
-        success: false,
-        message: "Vendor not found in request.",
-      });
-    }
-
-    // Get all listings for this vendor
-    const listings = await Listing.find({ vendor: vendorId })
-      .populate("category", "name")
-      .populate("subCategory", "name");
-
-    // Stats: unique main categories and subcategories
-    const mainCategorySet = new Set();
-    const subCategorySet = new Set();
-    listings.forEach((listing) => {
-      console.log(listing, "listinglistinglistinglisting");
-
-      if (listing.category)
-        mainCategorySet.add(listing.category._id.toString());
-      if (listing.subCategory)
-        subCategorySet.add(listing.subCategory._id.toString());
-    });
-
-    // Total number of listings
-    const totalListings = listings.length;
-
-    // Most booked listings (for bar chart)
-    const bookings = await Booking.aggregate([
-      { $match: { vendorId: vendorId } },
-      { $group: { _id: "$listingId", count: { $sum: 1 } } },
-      { $sort: { count: -1 } },
-    ]);
-
-    // Map booking counts to listingId
-    const bookingCountMap = {};
-    bookings.forEach((b) => {
-      bookingCountMap[b._id?.toString()] = b.count;
-    });
-
-    // listingOverview: all listings with their booking count
-    const listingOverview = listings.map((listing) => ({
-      listingId: listing._id,
-      title: listing.title?.en || listing.title,
-      bookedCount: bookingCountMap[listing._id.toString()] || 0,
-    }));
-
-    // listingTable: all listings with required details
-    const listingTable = listings.map((listing) => ({
-      listingId: listing._id,
-      image: listing.images[0] || "",
-      title: listing.title?.en || listing.title,
-      description: listing.description?.en || listing.description,
-      category: listing.category?.name?.en || "",
-      pricing: listing.pricing,
-      date: listing.createdAt,
-      status: listing.status,
-    }));
-
-    const totalMain = await SaleItem.find({
-      vendor: vendorId,
-      mainCategory: { $ne: null },
-    });
-    console.log(totalMain, "totalMaintotalMaintotalMain");
-
-    res.json({
-      success: true,
-      stats: {
-        totalMainCategories: totalMain.length,
-        totalSubCategories: subCategorySet.size,
-        totalListings,
-      },
-      listingOverview,
-      listingTable,
-    });
-  } catch (err) {
-    console.error("Vendor listing overview error:", err);
-    res
-      .status(500)
-      .json({ success: false, message: "Server error", error: err.message });
-  }
->>>>>>> e9c40001
 };
 
 // @desc    Create a new listing
@@ -222,145 +139,177 @@
 // @access  Private (Vendor only)
 // ...existing code...
 const createListing = async (req, res) => {
-<<<<<<< HEAD
-	try {
-		const listingData = req.body;
-
-		// Validate required fields before processing
-		if (!listingData.title || (typeof listingData.title === 'string' && !listingData.title.trim())) {
-			return res.status(400).json({
-				success: false,
-				message: 'Validation error',
-				errors: ['Title is required']
-			});
-		}
-
-		if (!listingData.description || (typeof listingData.description === 'string' && !listingData.description.trim())) {
-			return res.status(400).json({
-				success: false,
-				message: 'Validation error',
-				errors: ['Description is required']
-			});
-		}
-
-		// Convert text fields to multilingual format using toMultilingualText
-		listingData.title = toMultilingualText(listingData.title);
-		listingData.description = toMultilingualText(listingData.description);
-
-		// Handle optional fields
-		if (listingData.subtitle) {
-			listingData.subtitle = toMultilingualText(listingData.subtitle);
-		}
-
-		// Set vendor ID from authenticated user
-		const vendorId = req.vendor?._id || req.user?._id || req.user?.vendorId || req.user?.id;
-		if (!vendorId) {
-			return res.status(400).json({
-				success: false,
-				message: 'Vendor not found in request.'
-			});
-		}
-
-		// If vendor is not set in the listing data, set it from the authenticated user
-		if (!listingData.vendor) {
-			listingData.vendor = vendorId;
-		}
-
-		// Handle images array
-		if (Array.isArray(listingData.images)) {
-			listingData.images = listingData.images.filter(img => typeof img === 'string' && img.length > 0);
-		} else if (listingData.images && typeof listingData.images === 'string') {
-			listingData.images = [listingData.images];
-		}
-		// Fallback: if images is missing or empty, but media.gallery exists, copy gallery to images
-		if ((!listingData.images || listingData.images.length === 0) && listingData.media && Array.isArray(listingData.media.gallery)) {
-			listingData.images = listingData.media.gallery.filter(img => typeof img === 'string' && img.length > 0);
-		}
-
-		// Handle location coordinates - support both lat/lng and latitude/longitude formats
-		if (listingData.location && listingData.location.coordinates) {
-			const coords = listingData.location.coordinates;
-
-			// Extract latitude and longitude, handling both formats
-			let latitude = coords.latitude !== undefined ? coords.latitude : coords.lat;
-			let longitude = coords.longitude !== undefined ? coords.longitude : coords.lng;
-
-			// Validate latitude
-			if (latitude !== undefined) {
-				latitude = parseFloat(latitude);
-				if (isNaN(latitude) || latitude < -90 || latitude > 90) {
-					return res.status(400).json({
-						success: false,
-						message: 'Invalid latitude: must be a number between -90 and 90'
-					});
-				}
-			}
-
-			// Validate longitude
-			if (longitude !== undefined) {
-				longitude = parseFloat(longitude);
-				if (isNaN(longitude) || longitude < -180 || longitude > 180) {
-					return res.status(400).json({
-						success: false,
-						message: 'Invalid longitude: must be a number between -180 and 180'
-					});
-				}
-			}
-
-			// Set the coordinates in the correct format for the model
-			if (latitude !== undefined && longitude !== undefined) {
-				listingData.location.coordinates = {
-					latitude: latitude,
-					longitude: longitude
-				};
-			}
-		}
-
-		// Automatically set security fee based on service type
-		const serviceType = listingData.serviceDetails?.serviceType || listingData.serviceType;
-		if (serviceType === 'human') {
-			if (listingData.pricing) {
-				listingData.pricing.securityFee = 0;
-			}
-		} else if (serviceType === 'non_human') {
-			if (listingData.pricing && (!listingData.pricing.securityFee || listingData.pricing.securityFee === 0)) {
-				listingData.pricing.securityFee = 50; // Default security fee for equipment
-			}
-		}
-
-		console.log("listingData", listingData);
-		const listing = new Listing(listingData);
-		await listing.save();
-
-		// Create an initial stock log entry so listing creation is reflected in stock management
-		try {
-			const qty = typeof listing.quantity === 'number' ? listing.quantity : Number(listing.quantity) || 0;
-			await StockLog.create({
-				listing: listing._id,
-				type: 'stockin',
-				quantity: qty,
-				note: 'Initial stock recorded when listing was created',
-				createdBy: req.user?._id
-			});
-		} catch (e) {
-			// Non-fatal: log but don't fail listing creation
-			console.error('Failed to create initial stock log for listing', listing._id, e);
-		}
-
-		// Populate the response
-		const populatedListing = await Listing.findById(listing._id)
-			.populate('vendor', '_id businessName businessLocation businessDescription businessEmail businessPhone businessWebsite gallery userId')
-			.populate('category', 'name icon description')
-			.populate('subCategory', 'name icon description');
-
-		res.status(201).json({
-			success: true,
-			message: 'Listing created successfully',
-			data: populatedListing
-		});
-
-
-
+  try {
+    const listingData = req.body;
+
+    // Validate required fields before processing
+    if (
+      !listingData.title ||
+      (typeof listingData.title === "string" && !listingData.title.trim())
+    ) {
+      return res.status(400).json({
+        success: false,
+        message: "Validation error",
+        errors: ["Title is required"],
+      });
+    }
+
+    if (
+      !listingData.description ||
+      (typeof listingData.description === "string" &&
+        !listingData.description.trim())
+    ) {
+      return res.status(400).json({
+        success: false,
+        message: "Validation error",
+        errors: ["Description is required"],
+      });
+    }
+
+    // Convert text fields to multilingual format using toMultilingualText
+    listingData.title = toMultilingualText(listingData.title);
+    listingData.description = toMultilingualText(listingData.description);
+
+    // Handle optional fields
+    if (listingData.subtitle) {
+      listingData.subtitle = toMultilingualText(listingData.subtitle);
+    }
+
+    // Set vendor ID from authenticated user
+    const vendorId =
+      req.vendor?._id || req.user?._id || req.user?.vendorId || req.user?.id;
+    if (!vendorId) {
+      return res.status(400).json({
+        success: false,
+        message: "Vendor not found in request.",
+      });
+    }
+
+    // If vendor is not set in the listing data, set it from the authenticated user
+    if (!listingData.vendor) {
+      listingData.vendor = vendorId;
+    }
+
+    // Handle images array
+    if (Array.isArray(listingData.images)) {
+      listingData.images = listingData.images.filter(
+        (img) => typeof img === "string" && img.length > 0
+      );
+    } else if (listingData.images && typeof listingData.images === "string") {
+      listingData.images = [listingData.images];
+    }
+    // Fallback: if images is missing or empty, but media.gallery exists, copy gallery to images
+    if (
+      (!listingData.images || listingData.images.length === 0) &&
+      listingData.media &&
+      Array.isArray(listingData.media.gallery)
+    ) {
+      listingData.images = listingData.media.gallery.filter(
+        (img) => typeof img === "string" && img.length > 0
+      );
+    }
+
+    // Handle location coordinates - support both lat/lng and latitude/longitude formats
+    if (listingData.location && listingData.location.coordinates) {
+      const coords = listingData.location.coordinates;
+
+      // Extract latitude and longitude, handling both formats
+      let latitude =
+        coords.latitude !== undefined ? coords.latitude : coords.lat;
+      let longitude =
+        coords.longitude !== undefined ? coords.longitude : coords.lng;
+
+      // Validate latitude
+      if (latitude !== undefined) {
+        latitude = parseFloat(latitude);
+        if (isNaN(latitude) || latitude < -90 || latitude > 90) {
+          return res.status(400).json({
+            success: false,
+            message: "Invalid latitude: must be a number between -90 and 90",
+          });
+        }
+      }
+
+      // Validate longitude
+      if (longitude !== undefined) {
+        longitude = parseFloat(longitude);
+        if (isNaN(longitude) || longitude < -180 || longitude > 180) {
+          return res.status(400).json({
+            success: false,
+            message: "Invalid longitude: must be a number between -180 and 180",
+          });
+        }
+      }
+
+      // Set the coordinates in the correct format for the model
+      if (latitude !== undefined && longitude !== undefined) {
+        listingData.location.coordinates = {
+          latitude: latitude,
+          longitude: longitude,
+        };
+      }
+    }
+
+    // Automatically set security fee based on service type
+    const serviceType =
+      listingData.serviceDetails?.serviceType || listingData.serviceType;
+    if (serviceType === "human") {
+      if (listingData.pricing) {
+        listingData.pricing.securityFee = 0;
+      }
+    } else if (serviceType === "non_human") {
+      if (
+        listingData.pricing &&
+        (!listingData.pricing.securityFee ||
+          listingData.pricing.securityFee === 0)
+      ) {
+        listingData.pricing.securityFee = 50; // Default security fee for equipment
+      }
+    }
+
+    console.log("listingData", listingData);
+    const listing = new Listing(listingData);
+    await listing.save();
+
+    // Create an initial stock log entry so listing creation is reflected in stock management
+    try {
+      const qty =
+        typeof listing.quantity === "number"
+          ? listing.quantity
+          : Number(listing.quantity) || 0;
+      await StockLog.create({
+        listing: listing._id,
+        type: "stockin",
+        quantity: qty,
+        note: "Initial stock recorded when listing was created",
+        createdBy: req.user?._id,
+      });
+    } catch (e) {
+      // Non-fatal: log but don't fail listing creation
+      console.error(
+        "Failed to create initial stock log for listing",
+        listing._id,
+        e
+      );
+    }
+
+    // Populate the response
+    const populatedListing = await Listing.findById(listing._id)
+      .populate(
+        "vendor",
+        "_id businessName businessLocation businessDescription businessEmail businessPhone businessWebsite gallery userId"
+      )
+      .populate("category", "name icon description")
+      .populate("subCategory", "name icon description");
+
+    activityLog = await createActivityLog({
+      heading: "New Listing Created",
+      type: "booking_created",
+      description: `Created a new listing: "${
+        listingData?.title?.en || listingData?.title
+      }"`,
+      vendorId,
+    });
 	} catch (error) {
 		console.error('Error creating listing:', error);
 		if (error.name === 'ValidationError') {
@@ -377,202 +326,6 @@
 			error: error.message
 		});
 	}
-=======
-  try {
-    const listingData = req.body;
-
-    // Validate required fields before processing
-    if (
-      !listingData.title ||
-      (typeof listingData.title === "string" && !listingData.title.trim())
-    ) {
-      return res.status(400).json({
-        success: false,
-        message: "Validation error",
-        errors: ["Title is required"],
-      });
-    }
-
-    if (
-      !listingData.description ||
-      (typeof listingData.description === "string" &&
-        !listingData.description.trim())
-    ) {
-      return res.status(400).json({
-        success: false,
-        message: "Validation error",
-        errors: ["Description is required"],
-      });
-    }
-
-    // Convert text fields to multilingual format using toMultilingualText
-    listingData.title = toMultilingualText(listingData.title);
-    listingData.description = toMultilingualText(listingData.description);
-
-    // Handle optional fields
-    if (listingData.subtitle) {
-      listingData.subtitle = toMultilingualText(listingData.subtitle);
-    }
-
-    // Set vendor ID from authenticated user
-    const vendorId =
-      req.vendor?._id || req.user?._id || req.user?.vendorId || req.user?.id;
-    if (!vendorId) {
-      return res.status(400).json({
-        success: false,
-        message: "Vendor not found in request.",
-      });
-    }
-
-    // If vendor is not set in the listing data, set it from the authenticated user
-    if (!listingData.vendor) {
-      listingData.vendor = vendorId;
-    }
-
-    // Handle images array
-    if (Array.isArray(listingData.images)) {
-      listingData.images = listingData.images.filter(
-        (img) => typeof img === "string" && img.length > 0
-      );
-    } else if (listingData.images && typeof listingData.images === "string") {
-      listingData.images = [listingData.images];
-    }
-    // Fallback: if images is missing or empty, but media.gallery exists, copy gallery to images
-    if (
-      (!listingData.images || listingData.images.length === 0) &&
-      listingData.media &&
-      Array.isArray(listingData.media.gallery)
-    ) {
-      listingData.images = listingData.media.gallery.filter(
-        (img) => typeof img === "string" && img.length > 0
-      );
-    }
-
-    // Handle location coordinates - support both lat/lng and latitude/longitude formats
-    if (listingData.location && listingData.location.coordinates) {
-      const coords = listingData.location.coordinates;
-
-      // Extract latitude and longitude, handling both formats
-      let latitude =
-        coords.latitude !== undefined ? coords.latitude : coords.lat;
-      let longitude =
-        coords.longitude !== undefined ? coords.longitude : coords.lng;
-
-      // Validate latitude
-      if (latitude !== undefined) {
-        latitude = parseFloat(latitude);
-        if (isNaN(latitude) || latitude < -90 || latitude > 90) {
-          return res.status(400).json({
-            success: false,
-            message: "Invalid latitude: must be a number between -90 and 90",
-          });
-        }
-      }
-
-      // Validate longitude
-      if (longitude !== undefined) {
-        longitude = parseFloat(longitude);
-        if (isNaN(longitude) || longitude < -180 || longitude > 180) {
-          return res.status(400).json({
-            success: false,
-            message: "Invalid longitude: must be a number between -180 and 180",
-          });
-        }
-      }
-
-      // Set the coordinates in the correct format for the model
-      if (latitude !== undefined && longitude !== undefined) {
-        listingData.location.coordinates = {
-          latitude: latitude,
-          longitude: longitude,
-        };
-      }
-    }
-
-    // Automatically set security fee based on service type
-    const serviceType =
-      listingData.serviceDetails?.serviceType || listingData.serviceType;
-    if (serviceType === "human") {
-      if (listingData.pricing) {
-        listingData.pricing.securityFee = 0;
-      }
-    } else if (serviceType === "non_human") {
-      if (
-        listingData.pricing &&
-        (!listingData.pricing.securityFee ||
-          listingData.pricing.securityFee === 0)
-      ) {
-        listingData.pricing.securityFee = 50; // Default security fee for equipment
-      }
-    }
-
-    console.log("listingData", listingData);
-    const listing = new Listing(listingData);
-    await listing.save();
-
-    // Create an initial stock log entry so listing creation is reflected in stock management
-    try {
-      const qty =
-        typeof listing.quantity === "number"
-          ? listing.quantity
-          : Number(listing.quantity) || 0;
-      await StockLog.create({
-        listing: listing._id,
-        type: "stockin",
-        quantity: qty,
-        note: "Initial stock recorded when listing was created",
-        createdBy: req.user?._id,
-      });
-    } catch (e) {
-      // Non-fatal: log but don't fail listing creation
-      console.error(
-        "Failed to create initial stock log for listing",
-        listing._id,
-        e
-      );
-    }
-
-    // Populate the response
-    const populatedListing = await Listing.findById(listing._id)
-      .populate(
-        "vendor",
-        "_id businessName businessLocation businessDescription businessEmail businessPhone businessWebsite gallery userId"
-      )
-      .populate("category", "name icon description")
-      .populate("subCategory", "name icon description");
-
-    activityLog = await createActivityLog({
-      heading: "New Listing Created",
-      type: "booking_created",
-      description: `Created a new listing: "${
-        listingData?.title?.en || listingData?.title
-      }"`,
-      vendorId,
-    });
-
-    res.status(201).json({
-      success: true,
-      message: "Listing created successfully",
-      data: populatedListing,
-      activityLog,
-    });
-  } catch (error) {
-    console.error("Error creating listing:", error);
-    if (error.name === "ValidationError") {
-      const errors = Object.values(error.errors).map((err) => err.message);
-      return res.status(400).json({
-        success: false,
-        message: "Validation error",
-        errors,
-      });
-    }
-    res.status(500).json({
-      success: false,
-      message: "Error creating listing",
-      error: error.message,
-    });
-  }
->>>>>>> e9c40001
 };
 // ...existing code...
 
