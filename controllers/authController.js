const bcrypt = require('bcryptjs');
const User = require('../models/User');
const Vendor = require('../models/Vendor');
const Admin = require('../models/Admin');
const OTP = require('../models/OTP');
const { sendOTPEmail } = require('../utils/mailer');
const { auth } = require('../config/firebase');

// --- Model loading utility ---
const getModelByUserType = (userType) => {
  switch (userType) {
    case 'client':
      return User;
    case 'vendor':
      return Vendor;
    case 'admin':
      return Admin;
    default:
      throw new Error('Invalid user type');
  }
};

// --- Shared Login Logic ---
const performLogin = async (req, res, userType) => {
  try {
    const { email, password } = req.body;

    // Validate required fields
    if (!email || !password) {
      return res.status(400).json({
        success: false,
        message: 'Email and password are required'
      });
    }

    // Get appropriate model
    const UserModel = getModelByUserType(userType);

    let user;
    let userData;

    if (userType === 'client') {
      // For clients, search directly in User model
      user = await User.findOne({ email, userType: 'client', isActive: true });
      userData = user;
    } else if (userType === 'vendor') {
      // For vendors, search in User model and get vendor details
      user = await User.findOne({ email, userType: 'vendor', isActive: true });
      if (user) {
        userData = await Vendor.findOne({ userId: user._id }).populate('userId');
      }
    } else if (userType === 'admin') {
      // For admins, search in User model and get admin details
      user = await User.findOne({ email, userType: 'admin', isActive: true });
      if (user) {
        userData = await Admin.findOne({ userId: user._id }).populate('userId');
      }
    }

    // Check if user exists
    if (!user || !userData) {
      return res.status(401).json({
        success: false,
        message: 'Invalid credentials'
      });
    }

    // Check if user is a social login user trying to login with password
    if (user.provider === 'google') {
      return res.status(400).json({
        success: false,
        message: 'This account uses Google Sign-In. Please use Google authentication.'
      });
    }

    // Verify password
    const isPasswordValid = await bcrypt.compare(password, user.password);
    if (!isPasswordValid) {
      return res.status(401).json({
        success: false,
        message: 'Invalid credentials'
      });
    }

    // Additional checks for admin
    if (userType === 'admin') {
      if (!userData.isActive) {
        return res.status(403).json({
          success: false,
          message: 'Account is deactivated. Please contact support.'
        });
      }
    }

    // Additional checks for vendor
    if (userType === 'vendor') {
      if (userData.approvalStatus !== 'approved') {
        return res.status(403).json({
          success: false,
          message: 'Vendor account is not approved yet. Please wait for approval.'
        });
      }
    }

    // Update last login
    user.lastLogin = new Date();
    await user.save();

    if (userData && userData.lastLogin !== undefined) {
      userData.lastLogin = new Date();
      await userData.save();
    }

    // Store session data
    req.session.user = {
      id: user._id,
      email: user.email,
      userType: user.userType,
      firstName: user.firstName,
      lastName: user.lastName
    };

    // Add role-specific data to session
    if (userType === 'admin') {
      req.session.user.role = userData.role;
      req.session.user.permissions = userData.permissions;
      req.session.user.department = userData.department;
    } else if (userType === 'vendor') {
      req.session.user.businessName = userData.businessName;
      req.session.user.approvalStatus = userData.approvalStatus;
    }

    // Return success response
    res.json({
      success: true,
      message: 'Login successful',
      user: {
        id: user._id,
        email: user.email,
        firstName: user.firstName,
        lastName: user.lastName,
        userType: user.userType,
        ...(userType === 'admin' && {
          role: userData.role,
          permissions: userData.permissions,
          department: userData.department
        }),
        ...(userType === 'vendor' && {
          businessName: userData.businessName,
          approvalStatus: userData.approvalStatus
        })
      }
    });

  } catch (error) {
    console.error('Login error:', error);
    res.status(500).json({
      success: false,
      message: 'Internal server error',
      error: process.env.NODE_ENV === 'development' ? error.message : undefined
    });
  }
};

// --- Separate Login APIs ---
// Client Login
exports.clientLogin = async (req, res) => {
  return performLogin(req, res, 'client');
};

// Vendor Login  
exports.vendorLogin = async (req, res) => {
  return performLogin(req, res, 'vendor');
};

// Admin Login
exports.adminLogin = async (req, res) => {
  return performLogin(req, res, 'admin');
};

// General Login (backward compatibility) - can be removed if not needed
exports.login = async (req, res) => {
  try {
    let { email, password, userType } = req.body;

    // Validate required fields
    if (!email || !password) {
      return res.status(400).json({
        success: false,
        message: 'Email and password are required'
      });
    }

    // If userType is not provided, try to detect it automatically
    if (!userType) {
      // Check which user types exist for this email
      const allUsers = await User.find({ email, isActive: true });

      if (allUsers.length === 0) {
        return res.status(401).json({
          success: false,
          message: 'Invalid credentials'
        });
      }

      // If multiple user types exist for same email, require userType to be specified
      if (allUsers.length > 1) {
        const userTypes = allUsers.map(u => u.userType);
        return res.status(400).json({
          success: false,
          message: `Multiple accounts found for this email. Please specify userType.`,
          availableUserTypes: userTypes
        });
      }

      // Single user found, use their userType
      userType = allUsers[0].userType;
    }

    // Validate userType if provided
    if (userType && !['client', 'vendor', 'admin'].includes(userType)) {
      return res.status(400).json({
        success: false,
        message: 'Invalid userType. Must be client, vendor, or admin'
      });
    }

    return performLogin(req, res, userType);

  } catch (error) {
    console.error('Login error:', error);
    res.status(500).json({
      success: false,
      message: 'Internal server error',
      error: process.env.NODE_ENV === 'development' ? error.message : undefined
    });
  }
};

// --- Logout---
exports.logout = async (req, res) => {
  try {
    req.session.destroy((err) => {
      if (err) {
        return res.status(500).json({
          success: false,
          message: 'Error during logout'
        });
      }

      res.clearCookie('connect.sid');
      res.json({
        success: true,
        message: 'Logout successful'
      });
    });
  } catch (error) {
    console.error('Logout error:', error);
    res.status(500).json({
      success: false,
      message: 'Internal server error'
    });
  }
};

// --- Get Current User ---
exports.getCurrentUser = async (req, res) => {
  try {
    if (!req.session.user) {
      return res.status(401).json({
        success: false,
        message: 'Not authenticated'
      });
    }

    const { id, userType } = req.session.user;
<<<<<<< HEAD
    const UserModel = getModelByUserType(userType);

    let userData;

=======
    
    let userData;
    let responseUser = {
      id: req.session.user.id,
      email: req.session.user.email,
      firstName: req.session.user.firstName,
      lastName: req.session.user.lastName,
      userType: req.session.user.userType
    };
    
>>>>>>> 60b1607d
    if (userType === 'client') {
      userData = await User.findById(id).select('-password');
      if (!userData) {
        return res.status(404).json({
          success: false,
          message: 'User not found'
        });
      }
    } else if (userType === 'vendor') {
      userData = await Vendor.findOne({ userId: id }).populate('userId', '-password');
      if (!userData) {
        return res.status(404).json({
          success: false,
          message: 'Vendor profile not found'
        });
      }
      responseUser.businessName = userData.businessName;
      responseUser.approvalStatus = userData.approvalStatus;
    } else if (userType === 'admin') {
      userData = await Admin.findOne({ userId: id }).populate('userId', '-password');
      if (!userData) {
        return res.status(404).json({
          success: false,
          message: 'Admin profile not found'
        });
      }
      responseUser.role = userData.role;
      responseUser.permissions = userData.permissions;
      responseUser.department = userData.department;
    }

    res.json({
      success: true,
      user: responseUser
    });

  } catch (error) {
    console.error('Get current user error:', error);
    res.status(500).json({
      success: false,
      message: 'Internal server error'
    });
  }
};

// --- Reusable OTP helpers ---
async function generateAndSendOTP(email) {
  const otpCode = Math.floor(100000 + Math.random() * 900000).toString();
  const expiresAt = new Date(Date.now() + 10 * 60 * 1000); // 10 min
  await OTP.create({ email, code: otpCode, expiresAt });
  await sendOTPEmail(email, otpCode);
}

async function verifyOTP(email, code) {
  const otpDoc = await OTP.findOne({
    email,
    code,
    expiresAt: { $gt: new Date() },
    verified: false
  }).sort({ createdAt: -1 });

  if (!otpDoc) return false;

  otpDoc.verified = true;
  await otpDoc.save();
  return true;
}

// --- Registration OTP endpoints ---
exports.sendOtpForRegister = async (req, res) => {
  try {
    const { email } = req.body;
    if (!email) {
      return res.status(400).json({
        success: false,
        message: 'Email is required'
      });
    }

    await generateAndSendOTP(email);
    res.json({
      success: true,
      message: 'OTP sent to email'
    });
  } catch (err) {
    console.error('Send OTP error:', err);
    res.status(500).json({
      success: false,
      message: 'Failed to send OTP'
    });
  }
};

exports.verifyOtpAndRegister = async (req, res) => {
  try {
    const { firstName, lastName, email, contactNumber, address, password, otp, userType } = req.body;

    if (!firstName || !lastName || !email || !contactNumber || !address || !password || !otp || !userType) {
      return res.status(400).json({
        success: false,
        message: 'All fields and OTP are required'
      });
    }

    // Validate userType for registration
    if (!['client', 'vendor'].includes(userType)) {
      return res.status(400).json({
        success: false,
        message: 'Invalid userType. Registration only available for client or vendor'
      });
    }

    // Verify OTP
    const valid = await verifyOTP(email, otp);
    if (!valid) {
      return res.status(400).json({
        success: false,
        message: 'Invalid or expired OTP'
      });
    }

    // Check if user already exists
    const existingUser = await User.findOne({ email });
    if (existingUser) {
      return res.status(409).json({
        success: false,
        message: 'Email already registered'
      });
    }

    // Hash password
    const hashedPassword = await bcrypt.hash(password, 10);

    // Create user
    const user = new User({
      firstName,
      lastName,
      email,
      contactNumber,
      address,
      password: hashedPassword,
      userType,
      isActive: true
    });

    await user.save();

    // Create role-specific profile if vendor
    if (userType === 'vendor') {
      const vendor = new Vendor({
        userId: user._id,
        businessName: `${firstName} ${lastName}`,
        businessEmail: email,
        approvalStatus: 'pending'
      });
      await vendor.save();
    }

    res.status(201).json({
      success: true,
      message: 'Registration successful'
    });
  } catch (err) {
    console.error('Verify OTP/Register error:', err);
    res.status(500).json({
      success: false,
      message: 'Server error',
      error: err.message
    });
  }
};

// --- Forgot Password OTP endpoints ---
exports.sendOtpForForgotPassword = async (req, res) => {
  try {
    const { email } = req.body;
    if (!email) {
      return res.status(400).json({
        success: false,
        message: 'Email is required'
      });
    }

    // Check if user exists
    const user = await User.findOne({ email });
    if (!user) {
      return res.status(404).json({
        success: false,
        message: 'No account found with this email'
      });
    }

    // Check if user is a social login user
    if (user.provider === 'google') {
      return res.status(400).json({
        success: false,
        message: 'This account uses Google Sign-In. Password reset is not available for social login accounts. Please use Google to sign in.'
      });
    }

    await generateAndSendOTP(email);
    res.json({
      success: true,
      message: 'OTP sent to email'
    });
  } catch (err) {
    console.error('Send OTP (forgot) error:', err);
    res.status(500).json({
      success: false,
      message: 'Failed to send OTP'
    });
  }
};

exports.verifyOtpForForgotPassword = async (req, res) => {
  try {
    const { email, otp } = req.body;
    if (!email || !otp) {
      return res.status(400).json({
        success: false,
        message: 'Email and OTP are required'
      });
    }

    // Check if user exists and is not a social login user
    const user = await User.findOne({ email });
    if (!user) {
      return res.status(404).json({
        success: false,
        message: 'No account found with this email'
      });
    }

    if (user.provider === 'google') {
      return res.status(400).json({
        success: false,
        message: 'This account uses Google Sign-In. Password reset is not available for social login accounts.'
      });
    }

    const valid = await verifyOTP(email, otp);
    if (!valid) {
      return res.status(400).json({
        success: false,
        message: 'Invalid or expired OTP'
      });
    }

    res.json({
      success: true,
      message: 'OTP verified. You may now reset your password.'
    });
  } catch (err) {
    console.error('Verify OTP (forgot) error:', err);
    res.status(500).json({
      success: false,
      message: 'Server error',
      error: err.message
    });
  }
};

exports.resetPassword = async (req, res) => {
  try {
    const { email, newPassword } = req.body;
    if (!email || !newPassword) {
      return res.status(400).json({
        success: false,
        message: 'Email and new password are required'
      });
    }

    const user = await User.findOne({ email });
    if (!user) {
      return res.status(404).json({
        success: false,
        message: 'User not found'
      });
    }

    // Check if user is a social login user
    if (user.provider === 'google') {
      return res.status(400).json({
        success: false,
        message: 'This account uses Google Sign-In. Password reset is not available for social login accounts. Please use Google to sign in.'
      });
    }

    // Hash new password
    const hashedPassword = await bcrypt.hash(newPassword, 10);
    user.password = hashedPassword;
    await user.save();

    res.json({
      success: true,
      message: 'Password reset successful'
    });
  } catch (err) {
    console.error('Reset password error:', err);
    res.status(500).json({
      success: false,
      message: 'Server error',
      error: err.message
    });
  }
};

// --- Client Registration ---
exports.registerClient = async (req, res) => {
  try {
    const { firstName, lastName, email, contactNumber, address, password, otp } = req.body;

    if (!firstName || !lastName || !email || !contactNumber || !address || !password || !otp) {
      return res.status(400).json({
        success: false,
        message: 'All fields and OTP are required'
      });
    }

    // Verify OTP
    const valid = await verifyOTP(email, otp);
    if (!valid) {
      return res.status(400).json({
        success: false,
        message: 'Invalid or expired OTP'
      });
    }

    // Check if user already exists
    const existingUser = await User.findOne({ email });
    if (existingUser) {
      return res.status(409).json({
        success: false,
        message: 'Email already registered'
      });
    }

    // Hash password
    const hashedPassword = await bcrypt.hash(password, 10);

    // Create client user
    const user = new User({
      firstName,
      lastName,
      email,
      contactNumber,
      address,
      password: hashedPassword,
      userType: 'client',
      isActive: true
    });

    await user.save();

    res.status(201).json({
      success: true,
      message: 'Client registration successful'
    });
  } catch (err) {
    console.error('Client registration error:', err);
    res.status(500).json({
      success: false,
      message: 'Server error',
      error: err.message
    });
  }
};

// --- Vendor Registration ---
exports.registerVendor = async (req, res) => {
  try {
    const {
      firstName,
      lastName,
      email,
      contactNumber,
      address,
      password,
      otp,
      businessName,
      businessEmail,
      businessPhone,
      businessAddress,
      businessWebsite,
      teamType,
      teamSize,
      businessLocation,
      businessDescription
    } = req.body;

    if (!firstName || !lastName || !email || !contactNumber || !address || !password || !otp || !businessName) {
      return res.status(400).json({
        success: false,
        message: 'All required fields and OTP are required'
      });
    }

    // Verify OTP
    const valid = await verifyOTP(email, otp);
    if (!valid) {
      return res.status(400).json({
        success: false,
        message: 'Invalid or expired OTP'
      });
    }

    // Check if user already exists
    const existingUser = await User.findOne({ email });
    if (existingUser) {
      return res.status(409).json({
        success: false,
        message: 'Email already registered'
      });
    }

    // Hash password
    const hashedPassword = await bcrypt.hash(password, 10);

    // Create vendor user
    const user = new User({
      firstName,
      lastName,
      email,
      contactNumber,
      address,
      password: hashedPassword,
      userType: 'vendor',
      isActive: true
    });

    await user.save();

    // Create vendor profile
    const vendor = new Vendor({
      userId: user._id,
      businessName,
      businessEmail: businessEmail || email,
      businessPhone,
      businessAddress,
      businessWebsite,
      teamType: teamType || 'single',
      teamSize,
      businessLocation,
      businessDescription,
      approvalStatus: 'pending'
    });

    await vendor.save();

    res.status(201).json({
      success: true,
      message: 'Vendor registration successful. Your account is pending approval.'
    });
  } catch (err) {
    console.error('Vendor registration error:', err);
    res.status(500).json({
      success: false,
      message: 'Server error',
      error: err.message
    });
  }
};

// --- Google Authentication ---
exports.googleAuth = async (req, res) => {
  try {
    const { idToken } = req.body;

    // Validate required fields
    if (!idToken) {
      return res.status(400).json({
        success: false,
        message: 'ID token is required'
      });
    }

    // Verify the ID token with Firebase
    let decodedToken;
    try {
      decodedToken = await auth.verifyIdToken(idToken);
    } catch (error) {
      console.error('Firebase token verification error:', error);
      return res.status(401).json({
        success: false,
        message: 'Invalid or expired ID token'
      });
    }

    // Extract user information from decoded token
    const { uid, email, name, picture } = decodedToken;

    if (!email || !name) {
      return res.status(400).json({
        success: false,
        message: 'Email and name are required from Google account'
      });
    }

    // Check if user already exists
    let user = await User.findOne({ email, userType: 'client', isActive: true });

    if (user) {
      // User exists - handle login
      if (user.provider === 'email') {
        // User registered with email/password, link Google account
        user.googleId = uid;
        user.provider = 'google';
        user.password = null; // Remove password for Google users
        if (picture && !user.profileImage) {
          user.profileImage = picture;
        }
      }

      // Update last login
      user.lastLogin = new Date();
      await user.save();

      // Store session data
      req.session.user = {
        id: user._id,
        email: user.email,
        userType: user.userType,
        firstName: user.firstName,
        lastName: user.lastName
      };

      return res.json({
        success: true,
        message: 'Login successful',
        user: {
          id: user._id,
          email: user.email,
          firstName: user.firstName,
          lastName: user.lastName,
          userType: user.userType,
          profileImage: user.profileImage
        }
      });
    } else {
      // User doesn't exist - create new user
      const [firstName, ...lastNameParts] = name.split(' ');
      const lastName = lastNameParts.join(' ') || '';

      user = new User({
        firstName,
        lastName,
        email,
        userType: 'client',
        googleId: uid,
        provider: 'google',
        password: null, // Explicitly set password to null for Google users
        profileImage: picture || undefined,
        isActive: true,
        lastLogin: new Date()
      });

      await user.save();

      // Store session data
      req.session.user = {
        id: user._id,
        email: user.email,
        userType: user.userType,
        firstName: user.firstName,
        lastName: user.lastName
      };

      return res.status(201).json({
        success: true,
        message: 'Registration and login successful',
        user: {
          id: user._id,
          email: user.email,
          firstName: user.firstName,
          lastName: user.lastName,
          userType: user.userType,
          profileImage: user.profileImage
        }
      });
    }

  } catch (error) {
    console.error('Google authentication error:', error);
    res.status(500).json({
      success: false,
      message: 'Internal server error',
      error: process.env.NODE_ENV === 'development' ? error.message : undefined
    });
  }
};<|MERGE_RESOLUTION|>--- conflicted
+++ resolved
@@ -274,14 +274,11 @@
     }
 
     const { id, userType } = req.session.user;
-<<<<<<< HEAD
+
     const UserModel = getModelByUserType(userType);
 
     let userData;
 
-=======
-    
-    let userData;
     let responseUser = {
       id: req.session.user.id,
       email: req.session.user.email,
@@ -289,8 +286,7 @@
       lastName: req.session.user.lastName,
       userType: req.session.user.userType
     };
-    
->>>>>>> 60b1607d
+
     if (userType === 'client') {
       userData = await User.findById(id).select('-password');
       if (!userData) {
