const bcrypt = require('bcryptjs');
const User = require('../models/User');
const Vendor = require('../models/Vendor');
const Admin = require('../models/Admin');
const OTP = require('../models/OTP');
const { sendOTPEmail } = require('../utils/mailer');
const { auth } = require('../config/firebase');

// --- Model loading utility ---
const getModelByUserType = (userType) => {
  switch (userType) {
    case 'client':
      return User;
    case 'vendor':
      return Vendor;
    case 'admin':
      return Admin;
    default:
      throw new Error('Invalid user type');
  }
};

// --- Shared Login Logic ---
const performLogin = async (req, res, userType) => {
  try {
    const { email, password } = req.body;

    // Validate required fields
    if (!email || !password) {
      return res.status(400).json({
        success: false,
        message: 'Email and password are required'
      });
    }

    // Get appropriate model
    const UserModel = getModelByUserType(userType);

    let user;
    let userData;

    if (userType === 'client') {
      // For clients, search directly in User model
      user = await User.findOne({ email, userType: 'client', isActive: true });
      userData = user;
    } else if (userType === 'vendor') {
      // For vendors, search in User model and get vendor details
      user = await User.findOne({ email, userType: 'vendor', isActive: true });
      if (user) {
        userData = await Vendor.findOne({ userId: user._id }).populate('userId');
      }
    } else if (userType === 'admin') {
      // For admins, search in User model and get admin details
      user = await User.findOne({ email, userType: 'admin', isActive: true });
      if (user) {
        userData = await Admin.findOne({ userId: user._id }).populate('userId');
      }
    }

    // Check if user exists
    if (!user || !userData) {
      return res.status(401).json({
        success: false,
        message: 'Invalid credentials'
      });
    }

    // Check if user is a social login user trying to login with password
    if (user.provider === 'google') {
      return res.status(400).json({
        success: false,
        message: 'This account uses Google Sign-In. Please use Google authentication.'
      });
    }

    // Verify password
    const isPasswordValid = await bcrypt.compare(password, user.password);
    if (!isPasswordValid) {
      return res.status(401).json({
        success: false,
        message: 'Invalid credentials'
      });
    }

    // Additional checks for admin
    if (userType === 'admin') {
      if (!userData.isActive) {
        return res.status(403).json({
          success: false,
          message: 'Account is deactivated. Please contact support.'
        });
      }
    }

    // Additional checks for vendor
    if (userType === 'vendor') {
      if (userData.approvalStatus !== 'approved') {
        return res.status(403).json({
          success: false,
          message: 'Vendor account is not approved yet. Please wait for approval.'
        });
      }
    }

    // Update last login
    user.lastLogin = new Date();
    await user.save();

    if (userData && userData.lastLogin !== undefined) {
      userData.lastLogin = new Date();
      await userData.save();
    }

    // Store session data
    req.session.user = {
      id: user._id,
      email: user.email,
      userType: user.userType,
      firstName: user.firstName,
      lastName: user.lastName
    };

    // Add role-specific data to session
    if (userType === 'admin') {
      req.session.user.role = userData.role;
      req.session.user.permissions = userData.permissions;
      req.session.user.department = userData.department;
    } else if (userType === 'vendor') {
      req.session.user.businessName = userData.businessName;
      req.session.user.approvalStatus = userData.approvalStatus;
    }

    // Return success response
    res.json({
      success: true,
      message: 'Login successful',
      user: {
        id: user._id,
        email: user.email,
        firstName: user.firstName,
        lastName: user.lastName,
        userType: user.userType,
        ...(userType === 'admin' && {
          role: userData.role,
          permissions: userData.permissions,
          department: userData.department
        }),
        ...(userType === 'vendor' && {
          businessName: userData.businessName,
          approvalStatus: userData.approvalStatus
        })
      }
    });

  } catch (error) {
    console.error('Login error:', error);
    res.status(500).json({
      success: false,
      message: 'Internal server error',
      error: process.env.NODE_ENV === 'development' ? error.message : undefined
    });
  }
};

// --- Separate Login APIs ---
// Client Login
exports.clientLogin = async (req, res) => {
  return performLogin(req, res, 'client');
};

// Vendor Login  
exports.vendorLogin = async (req, res) => {
  return performLogin(req, res, 'vendor');
};

// Admin Login
exports.adminLogin = async (req, res) => {
  return performLogin(req, res, 'admin');
};

// General Login (backward compatibility) - can be removed if not needed
exports.login = async (req, res) => {
  try {
    let { email, password, userType } = req.body;

    // Validate required fields
    if (!email || !password) {
      return res.status(400).json({
        success: false,
        message: 'Email and password are required'
      });
    }

    // If userType is not provided, try to detect it automatically
    if (!userType) {
      // Check which user types exist for this email
      const allUsers = await User.find({ email, isActive: true });

      if (allUsers.length === 0) {
        return res.status(401).json({
          success: false,
          message: 'Invalid credentials'
        });
      }

      // If multiple user types exist for same email, require userType to be specified
      if (allUsers.length > 1) {
        const userTypes = allUsers.map(u => u.userType);
        return res.status(400).json({
          success: false,
          message: `Multiple accounts found for this email. Please specify userType.`,
          availableUserTypes: userTypes
        });
      }

      // Single user found, use their userType
      userType = allUsers[0].userType;
    }

    // Validate userType if provided
    if (userType && !['client', 'vendor', 'admin'].includes(userType)) {
      return res.status(400).json({
        success: false,
        message: 'Invalid userType. Must be client, vendor, or admin'
      });
    }

    return performLogin(req, res, userType);

  } catch (error) {
    console.error('Login error:', error);
    res.status(500).json({
      success: false,
      message: 'Internal server error',
      error: process.env.NODE_ENV === 'development' ? error.message : undefined
    });
  }
};

// --- Logout---
exports.logout = async (req, res) => {
  try {
    req.session.destroy((err) => {
      if (err) {
        return res.status(500).json({
          success: false,
          message: 'Error during logout'
        });
      }
<<<<<<< HEAD

      res.clearCookie('connect.sid');
=======
      
      res.clearCookie('evenlyo.sid');
>>>>>>> 918723ba
      res.json({
        success: true,
        message: 'Logout successful'
      });
    });
  } catch (error) {
    console.error('Logout error:', error);
    res.status(500).json({
      success: false,
      message: 'Internal server error'
    });
  }
};

// --- Get Current User ---
exports.getCurrentUser = async (req, res) => {
  try {
    if (!req.session.user) {
      return res.status(401).json({
        success: false,
        message: 'Not authenticated'
      });
    }

    const { id, userType } = req.session.user;

    const UserModel = getModelByUserType(userType);

    let userData;

    let responseUser = {
      id: req.session.user.id,
      email: req.session.user.email,
      firstName: req.session.user.firstName,
      lastName: req.session.user.lastName,
      userType: req.session.user.userType
    };

    if (userType === 'client') {
      userData = await User.findById(id).select('-password');
      if (!userData) {
        return res.status(404).json({
          success: false,
          message: 'User not found'
        });
      }
    } else if (userType === 'vendor') {
      userData = await Vendor.findOne({ userId: id }).populate('userId', '-password');
      if (!userData) {
        return res.status(404).json({
          success: false,
          message: 'Vendor profile not found'
        });
      }
      responseUser.businessName = userData.businessName;
      responseUser.approvalStatus = userData.approvalStatus;
    } else if (userType === 'admin') {
      userData = await Admin.findOne({ userId: id }).populate('userId', '-password');
      if (!userData) {
        return res.status(404).json({
          success: false,
          message: 'Admin profile not found'
        });
      }
      responseUser.role = userData.role;
      responseUser.permissions = userData.permissions;
      responseUser.department = userData.department;
    }

    res.json({
      success: true,
      user: responseUser
    });

  } catch (error) {
    console.error('Get current user error:', error);
    res.status(500).json({
      success: false,
      message: 'Internal server error'
    });
  }
};

// --- Reusable OTP helpers ---
async function generateAndSendOTP(email) {
  const otpCode = Math.floor(100000 + Math.random() * 900000).toString();
  const expiresAt = new Date(Date.now() + 10 * 60 * 1000); // 10 min
  await OTP.create({ email, code: otpCode, expiresAt });
  await sendOTPEmail(email, otpCode);
}

async function verifyOTP(email, code) {
  const otpDoc = await OTP.findOne({
    email,
    code,
    expiresAt: { $gt: new Date() },
    verified: false
  }).sort({ createdAt: -1 });

  if (!otpDoc) return false;

  otpDoc.verified = true;
  await otpDoc.save();
  return true;
}

// --- Registration OTP endpoints ---
exports.sendOtpForRegister = async (req, res) => {
  try {
    const { email } = req.body;
    if (!email) {
      return res.status(400).json({
        success: false,
        message: 'Email is required'
      });
    }

    await generateAndSendOTP(email);
    res.json({
      success: true,
      message: 'OTP sent to email'
    });
  } catch (err) {
    console.error('Send OTP error:', err);
    res.status(500).json({
      success: false,
      message: 'Failed to send OTP'
    });
  }
};

exports.verifyOtpAndRegister = async (req, res) => {
  try {
    const { firstName, lastName, email, contactNumber, address, password, otp, userType } = req.body;

    if (!firstName || !lastName || !email || !contactNumber || !address || !password || !otp || !userType) {
      return res.status(400).json({
        success: false,
        message: 'All fields and OTP are required'
      });
    }

    // Validate userType for registration
    if (!['client', 'vendor'].includes(userType)) {
      return res.status(400).json({
        success: false,
        message: 'Invalid userType. Registration only available for client or vendor'
      });
    }

    // Verify OTP
    const valid = await verifyOTP(email, otp);
    if (!valid) {
      return res.status(400).json({
        success: false,
        message: 'Invalid or expired OTP'
      });
    }

    // Check if user already exists
    const existingUser = await User.findOne({ email });
    if (existingUser) {
      return res.status(409).json({
        success: false,
        message: 'Email already registered'
      });
    }

    // Hash password
    const hashedPassword = await bcrypt.hash(password, 10);

    // Create user
    const user = new User({
      firstName,
      lastName,
      email,
      contactNumber,
      address,
      password: hashedPassword,
      userType,
      isActive: true
    });

    await user.save();

    // Create role-specific profile if vendor
    if (userType === 'vendor') {
      const vendor = new Vendor({
        userId: user._id,
        businessName: `${firstName} ${lastName}`,
        businessEmail: email,
        approvalStatus: 'pending'
      });
      await vendor.save();
    }

    res.status(201).json({
      success: true,
      message: 'Registration successful'
    });
  } catch (err) {
    console.error('Verify OTP/Register error:', err);
    res.status(500).json({
      success: false,
      message: 'Server error',
      error: err.message
    });
  }
};

// --- Forgot Password OTP endpoints ---
exports.sendOtpForForgotPassword = async (req, res) => {
  try {
    const { email } = req.body;
    if (!email) {
      return res.status(400).json({
        success: false,
        message: 'Email is required'
      });
    }

    // Check if user exists
    const user = await User.findOne({ email });
    if (!user) {
      return res.status(404).json({
        success: false,
        message: 'No account found with this email'
      });
    }

    // Check if user is a social login user
    if (user.provider === 'google') {
      return res.status(400).json({
        success: false,
        message: 'This account uses Google Sign-In. Password reset is not available for social login accounts. Please use Google to sign in.'
      });
    }

    await generateAndSendOTP(email);
    res.json({
      success: true,
      message: 'OTP sent to email'
    });
  } catch (err) {
    console.error('Send OTP (forgot) error:', err);
    res.status(500).json({
      success: false,
      message: 'Failed to send OTP'
    });
  }
};

exports.verifyOtpForForgotPassword = async (req, res) => {
  try {
    const { email, otp } = req.body;
    if (!email || !otp) {
      return res.status(400).json({
        success: false,
        message: 'Email and OTP are required'
      });
    }

    // Check if user exists and is not a social login user
    const user = await User.findOne({ email });
    if (!user) {
      return res.status(404).json({
        success: false,
        message: 'No account found with this email'
      });
    }

    if (user.provider === 'google') {
      return res.status(400).json({
        success: false,
        message: 'This account uses Google Sign-In. Password reset is not available for social login accounts.'
      });
    }

    const valid = await verifyOTP(email, otp);
    if (!valid) {
      return res.status(400).json({
        success: false,
        message: 'Invalid or expired OTP'
      });
    }

    res.json({
      success: true,
      message: 'OTP verified. You may now reset your password.'
    });
  } catch (err) {
    console.error('Verify OTP (forgot) error:', err);
    res.status(500).json({
      success: false,
      message: 'Server error',
      error: err.message
    });
  }
};

exports.resetPassword = async (req, res) => {
  try {
    const { email, newPassword } = req.body;
    if (!email || !newPassword) {
      return res.status(400).json({
        success: false,
        message: 'Email and new password are required'
      });
    }

    const user = await User.findOne({ email });
    if (!user) {
      return res.status(404).json({
        success: false,
        message: 'User not found'
      });
    }

    // Check if user is a social login user
    if (user.provider === 'google') {
      return res.status(400).json({
        success: false,
        message: 'This account uses Google Sign-In. Password reset is not available for social login accounts. Please use Google to sign in.'
      });
    }

    // Hash new password
    const hashedPassword = await bcrypt.hash(newPassword, 10);
    user.password = hashedPassword;
    await user.save();

    res.json({
      success: true,
      message: 'Password reset successful'
    });
  } catch (err) {
    console.error('Reset password error:', err);
    res.status(500).json({
      success: false,
      message: 'Server error',
      error: err.message
    });
  }
};

// --- Client Registration ---
exports.registerClient = async (req, res) => {
  try {
    const { firstName, lastName, email, contactNumber, address, password, otp } = req.body;

    if (!firstName || !lastName || !email || !contactNumber || !address || !password || !otp) {
      return res.status(400).json({
        success: false,
        message: 'All fields and OTP are required'
      });
    }

    // Verify OTP
    const valid = await verifyOTP(email, otp);
    if (!valid) {
      return res.status(400).json({
        success: false,
        message: 'Invalid or expired OTP'
      });
    }

    // Check if user already exists
    const existingUser = await User.findOne({ email });
    if (existingUser) {
      return res.status(409).json({
        success: false,
        message: 'Email already registered'
      });
    }

    // Hash password
    const hashedPassword = await bcrypt.hash(password, 10);

    // Create client user
    const user = new User({
      firstName,
      lastName,
      email,
      contactNumber,
      address,
      password: hashedPassword,
      userType: 'client',
      isActive: true
    });

    await user.save();

    res.status(201).json({
      success: true,
      message: 'Client registration successful'
    });
  } catch (err) {
    console.error('Client registration error:', err);
    res.status(500).json({
      success: false,
      message: 'Server error',
      error: err.message
    });
  }
};

// --- Vendor Registration ---
exports.registerVendor = async (req, res) => {
  try {
    const {
      firstName,
      lastName,
      email,
      contactNumber,
      address,
      password,
      otp,
      businessName,
      businessEmail,
      businessPhone,
      businessAddress,
      businessWebsite,
      teamType,
      teamSize,
      businessLocation,
      businessDescription
    } = req.body;

    if (!firstName || !lastName || !email || !contactNumber || !address || !password || !otp || !businessName) {
      return res.status(400).json({
        success: false,
        message: 'All required fields and OTP are required'
      });
    }

    // Verify OTP
    const valid = await verifyOTP(email, otp);
    if (!valid) {
      return res.status(400).json({
        success: false,
        message: 'Invalid or expired OTP'
      });
    }

    // Check if user already exists
    const existingUser = await User.findOne({ email });
    if (existingUser) {
      return res.status(409).json({
        success: false,
        message: 'Email already registered'
      });
    }

    // Hash password
    const hashedPassword = await bcrypt.hash(password, 10);

    // Create vendor user
    const user = new User({
      firstName,
      lastName,
      email,
      contactNumber,
      address,
      password: hashedPassword,
      userType: 'vendor',
      isActive: true
    });

    await user.save();

    // Create vendor profile
    const vendor = new Vendor({
      userId: user._id,
      businessName,
      businessEmail: businessEmail || email,
      businessPhone,
      businessAddress,
      businessWebsite,
      teamType: teamType || 'single',
      teamSize,
      businessLocation,
      businessDescription,
      approvalStatus: 'pending'
    });

    await vendor.save();

    res.status(201).json({
      success: true,
      message: 'Vendor registration successful. Your account is pending approval.'
    });
  } catch (err) {
    console.error('Vendor registration error:', err);
    res.status(500).json({
      success: false,
      message: 'Server error',
      error: err.message
    });
  }
};

// --- Google Authentication ---
exports.googleAuth = async (req, res) => {
  try {
    const { idToken } = req.body;

    // Validate required fields
    if (!idToken) {
      return res.status(400).json({
        success: false,
        message: 'ID token is required'
      });
    }

    // Verify the ID token with Firebase
    let decodedToken;
    try {
      decodedToken = await auth.verifyIdToken(idToken);
    } catch (error) {
      console.error('Firebase token verification error:', error);
      return res.status(401).json({
        success: false,
        message: 'Invalid or expired ID token'
      });
    }

    // Extract user information from decoded token
    const { uid, email, name, picture } = decodedToken;

    if (!email || !name) {
      return res.status(400).json({
        success: false,
        message: 'Email and name are required from Google account'
      });
    }

    // Check if user already exists
    let user = await User.findOne({ email, userType: 'client', isActive: true });

    if (user) {
      // User exists - handle login
      if (user.provider === 'email') {
        // User registered with email/password, link Google account
        user.googleId = uid;
        user.provider = 'google';
        user.password = null; // Remove password for Google users
        if (picture && !user.profileImage) {
          user.profileImage = picture;
        }
      }

      // Update last login
      user.lastLogin = new Date();
      await user.save();

      // Store session data
      req.session.user = {
        id: user._id,
        email: user.email,
        userType: user.userType,
        firstName: user.firstName,
        lastName: user.lastName
      };

      return res.json({
        success: true,
        message: 'Login successful',
        user: {
          id: user._id,
          email: user.email,
          firstName: user.firstName,
          lastName: user.lastName,
          userType: user.userType,
          profileImage: user.profileImage
        }
      });
    } else {
      // User doesn't exist - create new user
      const [firstName, ...lastNameParts] = name.split(' ');
      const lastName = lastNameParts.join(' ') || '';

      user = new User({
        firstName,
        lastName,
        email,
        userType: 'client',
        googleId: uid,
        provider: 'google',
        password: null, // Explicitly set password to null for Google users
        profileImage: picture || undefined,
        isActive: true,
        lastLogin: new Date()
      });

      await user.save();

      // Store session data
      req.session.user = {
        id: user._id,
        email: user.email,
        userType: user.userType,
        firstName: user.firstName,
        lastName: user.lastName
      };

      return res.status(201).json({
        success: true,
        message: 'Registration and login successful',
        user: {
          id: user._id,
          email: user.email,
          firstName: user.firstName,
          lastName: user.lastName,
          userType: user.userType,
          profileImage: user.profileImage
        }
      });
    }

  } catch (error) {
    console.error('Google authentication error:', error);
    res.status(500).json({
      success: false,
      message: 'Internal server error',
      error: process.env.NODE_ENV === 'development' ? error.message : undefined
    });
  }
};<|MERGE_RESOLUTION|>--- conflicted
+++ resolved
@@ -247,13 +247,8 @@
           message: 'Error during logout'
         });
       }
-<<<<<<< HEAD
-
-      res.clearCookie('connect.sid');
-=======
-      
+
       res.clearCookie('evenlyo.sid');
->>>>>>> 918723ba
       res.json({
         success: true,
         message: 'Logout successful'
