--- conflicted
+++ resolved
@@ -209,7 +209,8 @@
 
 
 // --- Separate Login APIs ---
-<<<<<<< HEAD
+// Client Login
+const clientLogin = performClientLogin;
 
 // Client Login (supports Google OAuth + FCM token)
 const clientLogin = async (req, res) => {
@@ -243,10 +244,6 @@
   // Otherwise, fallback to normal login (email/password)
   return performLogin(req, res, 'client');
 };
-=======
-// Client Login
-const clientLogin = performClientLogin;
->>>>>>> a8623640
 
 // Vendor Login
 const vendorLogin = performVendorLogin;
