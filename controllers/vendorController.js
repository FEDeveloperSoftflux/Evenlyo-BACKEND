const Vendor = require('../models/Vendor');
const User = require('../models/User');
const Listing = require('../models/Listing');
const mongoose = require('mongoose');
const asyncHandler = require('express-async-handler');

// @desc    Get vendor profile (public and private access)
// @route   GET /api/vendor/profile/:vendorId (public)
// @route   GET /api/vendor/profile (private)
// @access  Public/Private
const getVendorProfile = asyncHandler(async (req, res) => {
  const vendorId = req.params.vendorId || req.user?.id;
  
  let vendor;
  if (req.params.vendorId) {
    // Public access to vendor profile by vendor ID
    vendor = await Vendor.findById(vendorId)
      .populate('userId', 'firstName lastName email profileImage isActive')
      .populate('mainCategories', 'name icon description')
      .populate('subCategories', 'name icon description');
  } else {
    // Private access for authenticated vendor
    vendor = await Vendor.findOne({ userId: req.user.id })
      .populate('userId', 'firstName lastName email contactNumber address profileImage isActive')
      .populate('mainCategories', 'name icon description')
      .populate('subCategories', 'name icon description');
  }

  if (!vendor) {
    return res.status(404).json({
      success: false,
      message: 'Vendor profile not found'
    });
  }

  // For public access, filter out private information
  const isPublicAccess = !!req.params.vendorId;
  
  const profileData = {
    _id: vendor._id,
    businessInfo: {
      businessName: vendor.businessName,
      businessEmail: isPublicAccess ? undefined : vendor.businessEmail,
      businessPhone: isPublicAccess ? undefined : vendor.businessPhone,
      businessAddress: vendor.businessAddress,
      businessWebsite: vendor.businessWebsite,
      businessLocation: vendor.businessLocation,
      businessDescription: vendor.businessDescription
    },
    teamInfo: {
      teamType: vendor.teamType,
      teamSize: vendor.teamSize
    },
    media: {
      businessLogo: vendor.businessLogo,
      bannerImage: vendor.bannerImage,
      gallery: vendor.gallery
    },
    categories: {
      mainCategories: vendor.mainCategories,
      subCategories: vendor.subCategories
    },
    performance: {
      rating: vendor.rating,
      totalBookings: vendor.totalBookings,
      completedBookings: vendor.completedBookings,
      completionRate: vendor.totalBookings > 0 ? 
        ((vendor.completedBookings / vendor.totalBookings) * 100).toFixed(1) : 0
    },
    status: {
      isApproved: vendor.isApproved,
      approvalStatus: vendor.approvalStatus,
      rejectionReason: isPublicAccess ? undefined : vendor.rejectionReason
    },
    settings: {
      contactMeEnabled: vendor.contactMeEnabled
    },
    personalInfo: isPublicAccess ? {
      firstName: vendor.userId?.firstName,
      lastName: vendor.userId?.lastName,
      profileImage: vendor.userId?.profileImage
    } : {
      firstName: vendor.userId?.firstName,
      lastName: vendor.userId?.lastName,
      email: vendor.userId?.email,
      contactNumber: vendor.userId?.contactNumber,
      address: vendor.userId?.address,
      profileImage: vendor.userId?.profileImage,
      isActive: vendor.userId?.isActive
    },
    timestamps: {
      createdAt: vendor.createdAt,
      updatedAt: vendor.updatedAt
    }
  };

  // Remove undefined fields for public access
  if (isPublicAccess) {
    profileData.businessInfo = Object.fromEntries(
      Object.entries(profileData.businessInfo).filter(([_, v]) => v !== undefined)
    );
    profileData.status = Object.fromEntries(
      Object.entries(profileData.status).filter(([_, v]) => v !== undefined)
    );
  }

  res.json({
    success: true,
    data: profileData
  });
});

// @desc    Update vendor profile
// @route   PUT /api/vendor/profile
// @access  Private (Vendor)
const updateVendorProfile = asyncHandler(async (req, res) => {
  const {
    businessName,
    businessEmail,
    businessPhone,
    businessAddress,
    businessWebsite,
    teamType,
    teamSize,
    businessLocation,
    businessDescription,
    businessLogo,
    bannerImage,
    gallery,
    mainCategories,
    subCategories,
    contactMeEnabled
  } = req.body;

  // Find vendor profile
  const vendor = await Vendor.findOne({ userId: req.user.id });
  if (!vendor) {
    return res.status(404).json({
      success: false,
      message: 'Vendor profile not found'
    });
  }

  // Update fields if provided
  if (businessName) vendor.businessName = businessName;
  if (businessEmail) vendor.businessEmail = businessEmail;
  if (businessPhone) vendor.businessPhone = businessPhone;
  if (businessAddress) vendor.businessAddress = businessAddress;
  if (businessWebsite) vendor.businessWebsite = businessWebsite;
  if (teamType) vendor.teamType = teamType;
  if (teamSize) vendor.teamSize = teamSize;
  if (businessLocation) vendor.businessLocation = businessLocation;
  if (businessDescription) vendor.businessDescription = businessDescription;
  if (businessLogo) vendor.businessLogo = businessLogo;
  if (bannerImage) vendor.bannerImage = bannerImage;
  if (gallery) vendor.gallery = gallery;
  if (mainCategories) vendor.mainCategories = mainCategories;
  if (subCategories) vendor.subCategories = subCategories;
  if (typeof contactMeEnabled === 'boolean') vendor.contactMeEnabled = contactMeEnabled;

  await vendor.save();

  // Return updated profile
  const updatedVendor = await Vendor.findById(vendor._id)
    .populate('userId', 'firstName lastName email contactNumber address profileImage')
    .populate('mainCategories', 'name icon description')
    .populate('subCategories', 'name icon description');

  res.json({
    success: true,
    message: 'Vendor profile updated successfully',
    data: updatedVendor
  });
});

// @desc    Get vendor business details and analytics
// @route   GET /api/vendor/business-details
// @access  Private (Vendor)
const getVendorBusinessDetails = asyncHandler(async (req, res) => {
  const vendor = await Vendor.findOne({ userId: req.user.id })
    .populate('userId', 'firstName lastName email contactNumber address profileImage')
    .populate('mainCategories', 'name icon description')
    .populate('subCategories', 'name icon description');

  if (!vendor) {
    return res.status(404).json({
      success: false,
      message: 'Vendor profile not found'
    });
  }

  // Get listings count
  const listingsCount = await Listing.countDocuments({ vendor: vendor._id });
  const activeListingsCount = await Listing.countDocuments({ 
    vendor: vendor._id, 
    status: 'active',
    isActive: true 
  });

  // Get average listing price
  const listings = await Listing.find({ vendor: vendor._id }, 'pricing.amount');
  const averagePrice = listings.length > 0 
    ? listings.reduce((sum, listing) => sum + (listing.pricing?.amount || 0), 0) / listings.length
    : 0;

  const businessDetails = {
    profile: {
      _id: vendor._id,
      businessName: vendor.businessName,
      businessEmail: vendor.businessEmail,
      businessPhone: vendor.businessPhone,
      businessAddress: vendor.businessAddress,
      businessWebsite: vendor.businessWebsite,
      businessLocation: vendor.businessLocation,
      businessDescription: vendor.businessDescription
    },
    team: {
      teamType: vendor.teamType,
      teamSize: vendor.teamSize
    },
    media: {
      businessLogo: vendor.businessLogo,
      bannerImage: vendor.bannerImage,
      gallery: vendor.gallery
    },
    categories: {
      mainCategories: vendor.mainCategories,
      subCategories: vendor.subCategories
    },
    performance: {
      rating: vendor.rating,
      totalBookings: vendor.totalBookings,
      completedBookings: vendor.completedBookings,
      completionRate: vendor.totalBookings > 0 ? 
        ((vendor.completedBookings / vendor.totalBookings) * 100).toFixed(1) : 0
    },
    listings: {
      total: listingsCount,
      active: activeListingsCount,
      averagePrice: Math.round(averagePrice)
    },
    status: {
      isApproved: vendor.isApproved,
      approvalStatus: vendor.approvalStatus,
      rejectionReason: vendor.rejectionReason
    },
    settings: {
      contactMeEnabled: vendor.contactMeEnabled
    },
    owner: {
      firstName: vendor.userId?.firstName,
      lastName: vendor.userId?.lastName,
      email: vendor.userId?.email,
      contactNumber: vendor.userId?.contactNumber,
      address: vendor.userId?.address,
      profileImage: vendor.userId?.profileImage
    },
    timestamps: {
      createdAt: vendor.createdAt,
      updatedAt: vendor.updatedAt
    }
  };

  res.json({
    success: true,
    data: businessDetails
  });
});

// @desc    Get vendor dashboard stats
// @route   GET /api/vendor/dashboard
// @access  Private (Vendor)
const getVendorDashboard = asyncHandler(async (req, res) => {
  const vendor = await Vendor.findOne({ userId: req.user.id });
  
  if (!vendor) {
    return res.status(404).json({
      success: false,
      message: 'Vendor profile not found'
    });
  }

  // Get listings stats
  const totalListings = await Listing.countDocuments({ vendor: vendor._id });
  const activeListings = await Listing.countDocuments({ 
    vendor: vendor._id, 
    status: 'active',
    isActive: true 
  });
  const draftListings = await Listing.countDocuments({ 
    vendor: vendor._id, 
    status: 'draft' 
  });

  // Get recent listings
  const recentListings = await Listing.find({ vendor: vendor._id })
    .select('title featuredImage status createdAt pricing')
    .sort({ createdAt: -1 })
    .limit(5);

  const dashboardData = {
    vendor: {
      _id: vendor._id,
      businessName: vendor.businessName,
      approvalStatus: vendor.approvalStatus,
      isApproved: vendor.isApproved
    },
    stats: {
      listings: {
        total: totalListings,
        active: activeListings,
        draft: draftListings
      },
      bookings: {
        total: vendor.totalBookings,
        completed: vendor.completedBookings,
        completionRate: vendor.totalBookings > 0 ? 
          ((vendor.completedBookings / vendor.totalBookings) * 100).toFixed(1) : 0
      },
      rating: {
        average: vendor.rating.average,
        totalReviews: vendor.rating.totalReviews
      }
    },
    recentListings,
    timestamps: {
      createdAt: vendor.createdAt,
      updatedAt: vendor.updatedAt
    }
  };

  res.json({
    success: true,
    data: dashboardData
  });
});

// @desc    Get all vendors (admin/public listing)
// @route   GET /api/vendor/all
// @access  Public
const getAllVendors = asyncHandler(async (req, res) => {
  const { 
    page = 1, 
    limit = 10, 
    status = 'approved',
    category,
    location,
    sortBy = 'createdAt',
    sortOrder = 'desc'
  } = req.query;

  const query = {};
  
  // Filter by approval status
  if (status !== 'all') {
    query.approvalStatus = status;
  }

  // Filter by category
  if (category) {
    query.mainCategories = category;
  }

  // Filter by location
  if (location) {
    query.businessLocation = new RegExp(location, 'i');
  }

  const skip = (page - 1) * limit;
  
  // Build sort object
  const sortOptions = {};
  if (sortBy === 'rating') {
    sortOptions['rating.average'] = sortOrder === 'desc' ? -1 : 1;
  } else if (sortBy === 'bookings') {
    sortOptions['totalBookings'] = sortOrder === 'desc' ? -1 : 1;
  } else {
    sortOptions[sortBy] = sortOrder === 'desc' ? -1 : 1;
  }

  const vendors = await Vendor.find(query)
    .populate('userId', 'firstName lastName profileImage')
    .populate('mainCategories', 'name icon')
    .select('businessName businessLocation businessDescription businessLogo rating totalBookings completedBookings approvalStatus createdAt')
    .sort(sortOptions)
    .skip(skip)
    .limit(parseInt(limit));

  const total = await Vendor.countDocuments(query);

  res.json({
    success: true,
    data: vendors,
    pagination: {
      current: parseInt(page),
      pages: Math.ceil(total / limit),
      total,
      limit: parseInt(limit)
    }
  });
});

// @desc    Get featured vendors for homepage display
// @route   GET /api/vendor/featured
// @access  Public
const getFeaturedVendors = asyncHandler(async (req, res) => {
  const { 
    limit = 6,
    featured = false,
    category,
    location
  } = req.query;

  const query = {
    approvalStatus: 'approved'
    // Removed isApproved: true as it seems inconsistent with approvalStatus in your schema
  };

  // Filter by category
  if (category) {
    query.mainCategories = category;
  }

  // Filter by location
  if (location) {
    query.businessLocation = new RegExp(location, 'i');
  }

  console.log('Featured vendors query:', query); // Debug log

  // Sort by rating and total bookings for featured vendors
  const sortOptions = featured === 'true' 
    ? { 'rating.average': -1, 'totalBookings': -1 }
    : { createdAt: -1 };

  const vendors = await Vendor.find(query)
    .populate('userId', 'firstName lastName email profileImage isActive')
    .populate('mainCategories', 'name icon description')
    .populate('subCategories', 'name icon description')
    .select(`
      businessName 
      businessEmail
      businessPhone
      businessAddress
      businessLocation 
      businessDescription 
      businessLogo 
      bannerImage
      gallery
      businessWebsite
      teamType
      teamSize
      rating 
      totalBookings 
      completedBookings
      contactMeEnabled
      isApproved
      approvalStatus
      createdAt
      updatedAt
    `)
    .sort(sortOptions)
    .limit(parseInt(limit));

  console.log(`Found ${vendors.length} featured vendors`); // Debug log

  // Format data with comprehensive vendor profile and business details
  const formattedVendors = vendors.map(vendor => {
    // Create services array from categories
    const services = [
      ...vendor.mainCategories.map(cat => cat.name),
      ...vendor.subCategories.map(subCat => subCat.name)
    ];

    // Get business description in preferred language
    const description = typeof vendor.businessDescription === 'object' 
      ? vendor.businessDescription.en || vendor.businessDescription.nl || ''
      : vendor.businessDescription || '';

    return {
      _id: vendor._id,
      // Business Profile Information
      businessInfo: {
        businessName: vendor.businessName,
        businessEmail: vendor.businessEmail,
        businessPhone: vendor.businessPhone,
        businessAddress: vendor.businessAddress,
        businessWebsite: vendor.businessWebsite,
        businessLocation: vendor.businessLocation,
        businessDescription: description,
        shortDescription: description.length > 150 ? description.substring(0, 150) + '...' : description
      },
      // Team Information
      teamInfo: {
        teamType: vendor.teamType,
        teamSize: vendor.teamSize
      },
      // Media Assets
      media: {
        businessLogo: vendor.businessLogo,
        bannerImage: vendor.bannerImage,
        gallery: vendor.gallery,
        ownerImage: vendor.userId?.profileImage
      },
      // Categories and Services
      categories: {
        mainCategories: vendor.mainCategories,
        subCategories: vendor.subCategories,
        services: services,
        displayServices: services.slice(0, 4) // Limited for card display
      },
      // Performance Metrics
      performance: {
        rating: {
          average: vendor.rating?.average || 0,
          totalReviews: vendor.rating?.totalReviews || 0,
          stars: Math.round(vendor.rating?.average || 0)
        },
        bookings: {
          total: vendor.totalBookings || 0,
          completed: vendor.completedBookings || 0,
          completionRate: vendor.totalBookings > 0 
            ? ((vendor.completedBookings / vendor.totalBookings) * 100).toFixed(1)
            : 0
        }
      },
      // Contact Information
      contact: {
        phone: vendor.businessPhone,
        email: vendor.businessEmail,
        website: vendor.businessWebsite,
        contactEnabled: vendor.contactMeEnabled,
        canContact: vendor.contactMeEnabled && vendor.approvalStatus === 'approved'
      },
      // Owner/Personal Information
      personalInfo: {
        firstName: vendor.userId?.firstName,
        lastName: vendor.userId?.lastName,
        fullName: vendor.userId ? `${vendor.userId.firstName} ${vendor.userId.lastName}` : '',
        profileImage: vendor.userId?.profileImage,
        isActive: vendor.userId?.isActive
      },
      // Status and Verification
      status: {
        isApproved: vendor.isApproved,
        approvalStatus: vendor.approvalStatus,
        isVerified: vendor.approvalStatus === 'approved',
        isActive: vendor.userId?.isActive
      },
      // Settings
      settings: {
        contactMeEnabled: vendor.contactMeEnabled
      },
      // Additional Display Properties
      display: {
        availability: 'AVAILABLE', // You can add logic to determine actual availability
        featured: true,
        whyChooseUs: description.length > 100 ? description.substring(0, 100) + '...' : description,
        cardTitle: vendor.businessName,
        cardSubtitle: vendor.businessLocation
      },
      // Timestamps
      timestamps: {
        joinedDate: vendor.createdAt,
        createdAt: vendor.createdAt,
        updatedAt: vendor.updatedAt
      }
    };
  });

  res.json({
    success: true,
    data: formattedVendors,
    count: formattedVendors.length
  });
});

// @desc    Get vendors by category and subcategory
// @route   GET /api/vendor/bycategory (query params)
// @route   GET /api/vendor/bycategory/:categoryId (path param)
// @access  Public
const getVendorsByCategory = asyncHandler(async (req, res) => {
  const { 
    category,
    subcategory,
    page = 1,
    limit = 10,
    sortBy = 'rating',
    sortOrder = 'desc'
  } = req.query;
  
  // Handle both path parameter and query parameter for category
  const categoryId = req.params.categoryId || category;

  // Build query object
  const query = {
    approvalStatus: 'approved'
  };

<<<<<<< HEAD
  // Filter by main category (use categoryId from path param or category from query param)
  if (categoryId) {
    query.mainCategories = categoryId;
=======
  // Filter by main category (expecting ObjectId)
  if (category) {
    // Validate if category is a valid ObjectId
    if (mongoose.Types.ObjectId.isValid(category)) {
      query.mainCategories = category;
    } else {
      return res.status(400).json({
        success: false,
        message: 'Invalid category ID format'
      });
    }
>>>>>>> 31b42321
  }

  // Filter by subcategory (expecting ObjectId)
  if (subcategory) {
    // Validate if subcategory is a valid ObjectId
    if (mongoose.Types.ObjectId.isValid(subcategory)) {
      query.subCategories = subcategory;
    } else {
      return res.status(400).json({
        success: false,
        message: 'Invalid subcategory ID format'
      });
    }
  }

  const skip = (page - 1) * limit;
  
  // Build sort object
  const sortOptions = {};
  if (sortBy === 'rating') {
    sortOptions['rating.average'] = sortOrder === 'desc' ? -1 : 1;
  } else if (sortBy === 'bookings') {
    sortOptions['totalBookings'] = sortOrder === 'desc' ? -1 : 1;
  } else if (sortBy === 'name') {
    sortOptions['businessName'] = sortOrder === 'desc' ? -1 : 1;
  } else {
    sortOptions[sortBy] = sortOrder === 'desc' ? -1 : 1;
  }

  const vendors = await Vendor.find(query)
    .populate('userId', 'firstName lastName profileImage isActive')
    .populate('mainCategories', 'name icon description')
    .populate('subCategories', 'name icon description')
    .select(`
      businessName 
      businessEmail
      businessDescription 
      businessLogo 
      rating 
      totalBookings 
      completedBookings
      contactMeEnabled
      approvalStatus
      createdAt
    `)
    .sort(sortOptions)
    .skip(skip)
    .limit(parseInt(limit));

  const total = await Vendor.countDocuments(query);

  // Format data with requested information
  const formattedVendors = vendors.map(vendor => {
    // Get business description in preferred language
    const description = typeof vendor.businessDescription === 'object' 
      ? vendor.businessDescription.en || vendor.businessDescription.nl || ''
      : vendor.businessDescription || '';

    return {
      _id: vendor._id,
      businessName: vendor.businessName,
      rating: {
        stars: Math.round(vendor.rating?.average || 0),
        average: vendor.rating?.average || 0,
        totalReviews: vendor.rating?.totalReviews || 0
      },
      availability: vendor.contactMeEnabled && vendor.approvalStatus === 'approved' ? 'AVAILABLE' : 'UNAVAILABLE',
      whyChooseUs: description.length > 100 ? description.substring(0, 100) + '...' : description,
      businessEmail: vendor.businessEmail,
      businessDescription: description
    };
  });

  res.json({
    success: true,
    data: formattedVendors,
    pagination: {
      current: parseInt(page),
      pages: Math.ceil(total / limit),
      total,
      limit: parseInt(limit)
    },
    filters: {
      category: category || null,
      subcategory: subcategory || null,
      sortBy,
      sortOrder
    }
  });
});

module.exports = {
  getVendorProfile,
  updateVendorProfile,
  getVendorBusinessDetails,
  getVendorDashboard,
  getAllVendors,
  getFeaturedVendors,
  getVendorsByCategory
};<|MERGE_RESOLUTION|>--- conflicted
+++ resolved
@@ -10,7 +10,7 @@
 // @access  Public/Private
 const getVendorProfile = asyncHandler(async (req, res) => {
   const vendorId = req.params.vendorId || req.user?.id;
-  
+
   let vendor;
   if (req.params.vendorId) {
     // Public access to vendor profile by vendor ID
@@ -35,7 +35,7 @@
 
   // For public access, filter out private information
   const isPublicAccess = !!req.params.vendorId;
-  
+
   const profileData = {
     _id: vendor._id,
     businessInfo: {
@@ -64,7 +64,7 @@
       rating: vendor.rating,
       totalBookings: vendor.totalBookings,
       completedBookings: vendor.completedBookings,
-      completionRate: vendor.totalBookings > 0 ? 
+      completionRate: vendor.totalBookings > 0 ?
         ((vendor.completedBookings / vendor.totalBookings) * 100).toFixed(1) : 0
     },
     status: {
@@ -191,15 +191,15 @@
 
   // Get listings count
   const listingsCount = await Listing.countDocuments({ vendor: vendor._id });
-  const activeListingsCount = await Listing.countDocuments({ 
-    vendor: vendor._id, 
+  const activeListingsCount = await Listing.countDocuments({
+    vendor: vendor._id,
     status: 'active',
-    isActive: true 
+    isActive: true
   });
 
   // Get average listing price
   const listings = await Listing.find({ vendor: vendor._id }, 'pricing.amount');
-  const averagePrice = listings.length > 0 
+  const averagePrice = listings.length > 0
     ? listings.reduce((sum, listing) => sum + (listing.pricing?.amount || 0), 0) / listings.length
     : 0;
 
@@ -231,7 +231,7 @@
       rating: vendor.rating,
       totalBookings: vendor.totalBookings,
       completedBookings: vendor.completedBookings,
-      completionRate: vendor.totalBookings > 0 ? 
+      completionRate: vendor.totalBookings > 0 ?
         ((vendor.completedBookings / vendor.totalBookings) * 100).toFixed(1) : 0
     },
     listings: {
@@ -272,7 +272,7 @@
 // @access  Private (Vendor)
 const getVendorDashboard = asyncHandler(async (req, res) => {
   const vendor = await Vendor.findOne({ userId: req.user.id });
-  
+
   if (!vendor) {
     return res.status(404).json({
       success: false,
@@ -282,14 +282,14 @@
 
   // Get listings stats
   const totalListings = await Listing.countDocuments({ vendor: vendor._id });
-  const activeListings = await Listing.countDocuments({ 
-    vendor: vendor._id, 
+  const activeListings = await Listing.countDocuments({
+    vendor: vendor._id,
     status: 'active',
-    isActive: true 
-  });
-  const draftListings = await Listing.countDocuments({ 
-    vendor: vendor._id, 
-    status: 'draft' 
+    isActive: true
+  });
+  const draftListings = await Listing.countDocuments({
+    vendor: vendor._id,
+    status: 'draft'
   });
 
   // Get recent listings
@@ -314,7 +314,7 @@
       bookings: {
         total: vendor.totalBookings,
         completed: vendor.completedBookings,
-        completionRate: vendor.totalBookings > 0 ? 
+        completionRate: vendor.totalBookings > 0 ?
           ((vendor.completedBookings / vendor.totalBookings) * 100).toFixed(1) : 0
       },
       rating: {
@@ -339,9 +339,9 @@
 // @route   GET /api/vendor/all
 // @access  Public
 const getAllVendors = asyncHandler(async (req, res) => {
-  const { 
-    page = 1, 
-    limit = 10, 
+  const {
+    page = 1,
+    limit = 10,
     status = 'approved',
     category,
     location,
@@ -350,7 +350,7 @@
   } = req.query;
 
   const query = {};
-  
+
   // Filter by approval status
   if (status !== 'all') {
     query.approvalStatus = status;
@@ -367,7 +367,7 @@
   }
 
   const skip = (page - 1) * limit;
-  
+
   // Build sort object
   const sortOptions = {};
   if (sortBy === 'rating') {
@@ -404,7 +404,7 @@
 // @route   GET /api/vendor/featured
 // @access  Public
 const getFeaturedVendors = asyncHandler(async (req, res) => {
-  const { 
+  const {
     limit = 6,
     featured = false,
     category,
@@ -429,7 +429,7 @@
   console.log('Featured vendors query:', query); // Debug log
 
   // Sort by rating and total bookings for featured vendors
-  const sortOptions = featured === 'true' 
+  const sortOptions = featured === 'true'
     ? { 'rating.average': -1, 'totalBookings': -1 }
     : { createdAt: -1 };
 
@@ -473,7 +473,7 @@
     ];
 
     // Get business description in preferred language
-    const description = typeof vendor.businessDescription === 'object' 
+    const description = typeof vendor.businessDescription === 'object'
       ? vendor.businessDescription.en || vendor.businessDescription.nl || ''
       : vendor.businessDescription || '';
 
@@ -519,7 +519,7 @@
         bookings: {
           total: vendor.totalBookings || 0,
           completed: vendor.completedBookings || 0,
-          completionRate: vendor.totalBookings > 0 
+          completionRate: vendor.totalBookings > 0
             ? ((vendor.completedBookings / vendor.totalBookings) * 100).toFixed(1)
             : 0
         }
@@ -580,7 +580,7 @@
 // @route   GET /api/vendor/bycategory/:categoryId (path param)
 // @access  Public
 const getVendorsByCategory = asyncHandler(async (req, res) => {
-  const { 
+  const {
     category,
     subcategory,
     page = 1,
@@ -588,7 +588,7 @@
     sortBy = 'rating',
     sortOrder = 'desc'
   } = req.query;
-  
+
   // Handle both path parameter and query parameter for category
   const categoryId = req.params.categoryId || category;
 
@@ -597,23 +597,9 @@
     approvalStatus: 'approved'
   };
 
-<<<<<<< HEAD
   // Filter by main category (use categoryId from path param or category from query param)
   if (categoryId) {
     query.mainCategories = categoryId;
-=======
-  // Filter by main category (expecting ObjectId)
-  if (category) {
-    // Validate if category is a valid ObjectId
-    if (mongoose.Types.ObjectId.isValid(category)) {
-      query.mainCategories = category;
-    } else {
-      return res.status(400).json({
-        success: false,
-        message: 'Invalid category ID format'
-      });
-    }
->>>>>>> 31b42321
   }
 
   // Filter by subcategory (expecting ObjectId)
@@ -630,7 +616,7 @@
   }
 
   const skip = (page - 1) * limit;
-  
+
   // Build sort object
   const sortOptions = {};
   if (sortBy === 'rating') {
@@ -668,7 +654,7 @@
   // Format data with requested information
   const formattedVendors = vendors.map(vendor => {
     // Get business description in preferred language
-    const description = typeof vendor.businessDescription === 'object' 
+    const description = typeof vendor.businessDescription === 'object'
       ? vendor.businessDescription.en || vendor.businessDescription.nl || ''
       : vendor.businessDescription || '';
 
