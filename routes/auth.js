--- conflicted
+++ resolved
@@ -3,40 +3,35 @@
 const express = require('express');
 const router = express.Router();
 const authController = require('../controllers/authController');
-const { 
-  requireAuth, 
+const {
+  requireAuth,
   rateLimit,
-  csrfProtection 
+  csrfProtection
 } = require('../middleware/authMiddleware');
 
 // --- Public Routes ---
 
 // General login route (backward compatibility)
-router.post('/login', 
+router.post('/login',
   rateLimit(20, 15 * 60 * 1000), // Increased to 20 attempts per 15 minutes for testing
   csrfProtection,
   authController.login
 );
 
-<<<<<<< HEAD
-const authController = require('../controllers/authController');
-const authMiddleware = require('../middleware/authMiddleware');
-const { requireVendor } = require('../middleware/roleMiddleware');
-=======
 // Separate login routes for each user type
-router.post('/client/login', 
+router.post('/client/login',
   rateLimit(20, 15 * 60 * 1000),
   csrfProtection,
   authController.clientLogin
 );
 
-router.post('/vendor/login', 
+router.post('/vendor/login',
   rateLimit(20, 15 * 60 * 1000),
   csrfProtection,
   authController.vendorLogin
 );
 
-router.post('/admin/login', 
+router.post('/admin/login',
   rateLimit(20, 15 * 60 * 1000),
   csrfProtection,
   authController.adminLogin
@@ -44,105 +39,46 @@
 
 // Logout route
 router.post('/logout', authController.logout);
->>>>>>> 4a176884
 
 // OTP routes
-router.post('/send-otp', 
+router.post('/send-otp',
   rateLimit(10, 5 * 60 * 1000), // Increased to 10 attempts per 5 minutes for testing
   authController.sendOtpForRegister
 );
 
-<<<<<<< HEAD
-// Vendor Registration
-router.post('/register-vendor', authController.registerVendor);
-router.post('/verify-otp-register-vendor', authController.verifyOtpAndRegisterVendor);
-
-=======
 // Client Registration
-router.post('/client/register', 
+router.post('/client/register',
   rateLimit(10, 5 * 60 * 1000), // Increased to 10 attempts per 5 minutes for testing
   csrfProtection,
   authController.registerClient
 );
->>>>>>> 4a176884
 
 // Vendor Registration
-router.post('/vendor/register', 
+router.post('/vendor/register',
   rateLimit(10, 5 * 60 * 1000), // Increased to 10 attempts per 5 minutes for testing
   csrfProtection,
   authController.registerVendor
 );
 
 // Password reset routes
-router.post('/send-forgot-otp', 
+router.post('/send-forgot-otp',
   rateLimit(10, 5 * 60 * 1000), // Increased to 10 attempts per 5 minutes for testing
   authController.sendOtpForForgotPassword
 );
 
-router.post('/verify-forgot-otp', 
+router.post('/verify-forgot-otp',
   rateLimit(10, 5 * 60 * 1000), // Increased to 10 attempts per 5 minutes for testing
   authController.verifyOtpForForgotPassword
 );
 
-router.post('/reset-password', 
+router.post('/reset-password',
   rateLimit(10, 5 * 60 * 1000), // Increased to 10 attempts per 5 minutes for testing
   csrfProtection,
   authController.resetPassword
 );
 
-<<<<<<< HEAD
-// Get current user from cookie
-router.get('/me', authMiddleware, async (req, res) => {
-  // Fetch user from DB for fresh info
-  const User = require('../models/User');
-  const Vendor = require('../models/Vendor');
-  try {
-    const user = await User.findById(req.user.id);
-    if (!user) return res.status(404).json({ message: 'User not found' });
-    
-    let responseData = {
-      user: {
-        id: user._id,
-        firstName: user.firstName,
-        lastName: user.lastName,
-        fullName: user.fullName,
-        email: user.email,
-        phone: user.contactNumber,
-        address: user.address,
-        role: user.userType
-      }
-    };
-    
-    // If user is a vendor, include vendor profile
-    if (user.userType === 'vendor') {
-      const vendor = await Vendor.findOne({ userId: user._id });
-      if (vendor) {
-        responseData.vendor = {
-          id: vendor._id,
-          businessName: vendor.businessName,
-          businessEmail: vendor.businessEmail,
-          businessPhone: vendor.businessPhone,
-          businessAddress: vendor.businessAddress,
-          businessWebsite: vendor.businessWebsite,
-          teamType: vendor.teamType,
-          teamSize: vendor.teamSize,
-          businessLocation: vendor.businessLocation,
-          businessDescription: vendor.businessDescription,
-          approvalStatus: vendor.approvalStatus,
-          isApproved: vendor.isApproved,
-          rating: vendor.rating,
-          totalBookings: vendor.totalBookings,
-          completedBookings: vendor.completedBookings
-        };
-      }
-    }
-    
-    res.json(responseData);
-  } catch (err) {
-    res.status(500).json({ message: 'Server error', error: err.message });
-=======
 // Google Authentication
-router.post('/google', 
+router.post('/google',
   rateLimit(10, 5 * 60 * 1000), // Rate limit for Google auth
   authController.googleAuth
 );
@@ -180,7 +116,6 @@
       message: 'Firebase configuration error',
       error: error.message
     });
->>>>>>> 4a176884
   }
 });
 
